type Application {
  applicant: User
  content: String
  currentFunding: String
  fundingSuccessful: Boolean
  fundingTarget: String
  id: ID
  investmentTerms: JSON
  investments: [Investment!]
  links: [Link!]
  metadata: JSON
  milestones: [Milestone!]
  name: String
  price: String
  rejectionReason: String
  status: ApplicationStatus
  summary: String
  walletAddress: String
}

enum ApplicationStatus {
  accepted
  completed
  draft
  pending
  rejected
  submitted
}

input AssignUserTierInput {
  maxInvestmentAmount: String!
  programId: ID!
  tier: InvestmentTier!
  userId: ID!
}

type CarouselItem {
  displayOrder: Int
  id: ID
  isActive: Boolean
  itemId: String
  itemType: CarouselItemType
}

union CarouselItemData = Post | Program

enum CarouselItemType {
  post
  program
}

input CheckMilestoneInput {
  id: String!
  rejectionReason: String
  status: CheckMilestoneStatus!
}

enum CheckMilestoneStatus {
  completed
  pending
}

type Comment {
  author: User
  commentableId: String
  commentableType: String
  content: String
  createdAt: Date
  id: ID
  parent: Comment
  replies: [Comment!]
}

enum CommentableTypeEnum {
  milestone
  post
  program
}

input CreateApplicationInput {
  content: String!
  fundingTarget: String
  investmentTerms: JSON
  links: [LinkInput!]
  metadata: JSON
  milestones: [CreateMilestoneInput!]!
  name: String!
  price: String!
  programId: String!
  status: ApplicationStatus!
  summary: String
  walletAddress: String
}

input CreateCarouselItemInput {
  isActive: Boolean!
  itemId: String!
  itemType: CarouselItemType!
}

input CreateCommentInput {
  commentableId: ID!
  commentableType: CommentableTypeEnum!
  content: String!
  parentId: ID
}

input CreateInvestmentInput {
  amount: String!
  projectId: ID!
  txHash: String
}

input CreateMilestoneInput {
  currency: String! = "ETH"
  deadline: Date!
  description: String
  links: [LinkInput!]
  percentage: String!
  title: String!
}

input CreatePostInput {
  content: String!
  image: Upload
  keywords: [ID!]
  summary: String!
  title: String!
}

input CreateProgramInput {
  applicationEndDate: Date
  applicationStartDate: Date
  contractAddress: String
  currency: String
<<<<<<< HEAD
  customFeePercentage: Int
  deadline: String!
=======
  deadline: String
>>>>>>> 34f13872
  description: String
  feePercentage: Int
  fundingCondition: FundingCondition
  fundingEndDate: Date
  fundingStartDate: Date
  image: Upload
  keywords: [String!]
  links: [LinkInput!]
  maxFundingAmount: String
  name: String!
  network: String
  price: String!
  summary: String
  terms: String
  tierSettings: TierSettingsInput
  type: ProgramType
  validatorIds: [ID!]
  visibility: ProgramVisibility
}

"""
A date string, such as 2007-12-03, compliant with the `full-date` format outlined in section 5.6 of the RFC 3339 profile of the ISO 8601 standard for representation of dates and times using the Gregorian calendar.
"""
scalar Date

"""
A date-time string at UTC, such as 2007-12-03T10:15:30Z, compliant with the `date-time` format outlined in section 5.6 of the RFC 3339 profile of the ISO 8601 standard for representation of dates and times using the Gregorian calendar.
"""
scalar DateTime

type EnrichedCarouselItem {
  data: CarouselItemData
  displayOrder: Int
  id: ID
  isActive: Boolean
  itemId: String
  itemType: CarouselItemType
}

input FilterInput {
  field: String!
  value: String!
}

enum FundingCondition {
  open
  tier
}

type Investment {
  amount: String
  id: ID
  project: Application
  reclaimTxHash: String
  reclaimed: Boolean
  reclaimedAt: Date
  status: InvestmentStatus
  supporter: User
  tier: String
  txHash: String
}

enum InvestmentStatus {
  confirmed
  failed
  pending
  refunded
}

enum InvestmentTier {
  bronze
  gold
  platinum
  silver
}

"""
The `JSON` scalar type represents JSON values as specified by [ECMA-404](http://www.ecma-international.org/publications/files/ECMA-ST/ECMA-404.pdf).
"""
scalar JSON

type Keyword {
  id: ID
  name: String
}

type Link {
  title: String
  url: String
}

input LinkInput {
  title: String
  url: String
}

type Milestone {
  comments: [Comment!]
  currency: String
  deadline: Date
  description: String
  file: String
  id: ID
  links: [Link!]
  percentage: String
  price: String
  rejectionReason: String
  status: MilestoneStatus
  title: String
}

type MilestonePayout {
  amount: String
  createdAt: Date
  errorMessage: String
  id: ID
  investment: Investment
  milestone: Milestone
  percentage: String
  processedAt: Date
  status: PayoutStatus
  txHash: String
}

enum MilestoneStatus {
  completed
  draft
  pending
  rejected
  submitted
}

type Mutation {
  acceptApplication(id: ID!): Application
  acceptProgram(id: ID!): Program
<<<<<<< HEAD
  assignUserTier(input: AssignUserTierInput!): UserTierAssignment
=======
  addProgramKeyword(keyword: String!, programId: ID!): Keyword
>>>>>>> 34f13872
  assignValidatorToProgram(programId: ID!, validatorId: ID!): Program
  checkMilestone(input: CheckMilestoneInput!): Milestone
  createApplication(input: CreateApplicationInput!): Application
  createCarouselItem(input: CreateCarouselItemInput!): CarouselItem
  createComment(input: CreateCommentInput!): Comment
  createInvestment(input: CreateInvestmentInput!): Investment
  createPost(input: CreatePostInput!): Post
  createProgram(input: CreateProgramInput!): Program
  createUser(input: UserInput!): User
  deleteCarouselItem(id: ID!): CarouselItem
  deleteProgram(id: ID!): Boolean
  deleteUser(id: ID!): User
  incrementPostView(postId: ID!): Int
  inviteUserToProgram(programId: ID!, userId: ID!): Program
  login(email: String, loginType: String!, walletAddress: String!): String
  markAllNotificationsAsRead: Boolean
  markNotificationAsRead(id: ID!): Boolean
  processMilestonePayouts(input: ProcessPayoutsInput!): [MilestonePayout!]
  reclaimInvestment(input: ReclaimInvestmentInput!): Investment
  rejectApplication(id: ID!, rejectionReason: String): Application
  rejectProgram(id: ID!, rejectionReason: String): Program
<<<<<<< HEAD
  removeUserTier(programId: ID!, userId: ID!): Boolean
=======
  removeProgramKeyword(keyword: String!, programId: ID!): Boolean
>>>>>>> 34f13872
  removeValidatorFromProgram(programId: ID!, validatorId: ID!): Program
  reorderCarouselItems(items: [ReorderCarouselItemInput!]!): [CarouselItem!]
  submitMilestone(input: SubmitMilestoneInput!): Milestone
  submitProgram(educhainProgramId: Int!, id: ID!, txHash: String!): Program
  updateApplication(input: UpdateApplicationInput!): Application
  updateCarouselItem(input: UpdateCarouselItemInput!): CarouselItem
  updateComment(input: UpdateCommentInput!): Comment
  updateMilestone(input: UpdateMilestoneInput!): Milestone
  updatePost(input: UpdatePostInput!): Post
  updateProfile(input: UserUpdateInput!): User
  updateProgram(input: UpdateProgramInput!): Program
  updateUser(input: UserUpdateInput!): User
}

type Notification {
  action: NotificationAction
  content: String
  entityId: ID
  id: ID
  metadata: JSON
  readAt: Date
  title: String
  type: NotificationType
}

enum NotificationAction {
  accepted
  broadcast
  completed
  created
  invited
  rejected
  submitted
}

enum NotificationType {
  application
  comment
  milestone
  program
  system
}

type PaginatedApplications {
  count: Int
  data: [Application!]
}

type PaginatedComments {
  count: Int
  data: [Comment!]
}

type PaginatedInvestments {
  count: Int
  data: [Investment!]
}

type PaginatedMilestonePayouts {
  count: Int
  data: [MilestonePayout!]
}

type PaginatedMilestones {
  count: Int
  data: [Milestone!]
}

type PaginatedPosts {
  count: Int
  data: [Post!]
}

type PaginatedPrograms {
  count: Int
  data: [Program!]
}

type PaginatedUsers {
  count: Int
  data: [User!]
}

input PaginationInput {
  filter: [FilterInput!]
  limit: Int
  offset: Int
  sort: SortEnum
}

enum PayoutStatus {
  completed
  failed
  pending
  processing
}

type Post {
  author: User
  comments: [Comment!]
  content: String
  createdAt: Date
  id: ID
  image: String
  keywords: [Keyword!]
  summary: String
  title: String
  viewCount: Int
}

input ProcessPayoutsInput {
  contractAddress: String!
  milestoneId: ID!
}

type Program {
  applicationEndDate: Date
  applicationStartDate: Date
  applications: [Application!]
  comments: [Comment!]
  contractAddress: String
  creator: User
  currency: String
  customFeePercentage: Int
  deadline: Date
  description: String
  educhainProgramId: Int
  feePercentage: Int
  fundingCondition: FundingCondition
  fundingEndDate: Date
  fundingStartDate: Date
  id: ID
  image: String
  invitedBuilders: [User!]
  keywords: [Keyword!]
  links: [Link!]
  maxFundingAmount: String
  name: String
  network: String
  price: String
  rejectionReason: String
  status: ProgramStatus
  summary: String
  terms: String
  tierAssignments: [UserTierAssignment!]
  tierSettings: TierSettings
  txHash: String
  type: ProgramType
  validators: [User!]
  visibility: ProgramVisibility
}

type ProgramStatsByStatus {
  completed: Int
  confirmed: Int
  notConfirmed: Int
  paymentRequired: Int
  published: Int
  refund: Int
}

enum ProgramStatus {
  cancelled
  closed
  completed
  draft
  payment_required
  published
}

enum ProgramType {
  funding
  regular
}

enum ProgramVisibility {
  private
  public
  restricted
}

type Query {
  application(id: ID!): Application
  applications(pagination: PaginationInput): PaginatedApplications
  carouselItems: [EnrichedCarouselItem!]
  comment(id: ID!): Comment
  comments(pagination: PaginationInput, topLevelOnly: Boolean = false): PaginatedComments
  commentsByCommentable(commentableId: ID!, commentableType: CommentableTypeEnum!): [Comment!]
  countNotifications: Int
  investment(id: ID!): Investment
  investments(pagination: PaginationInput, projectId: ID, supporterId: ID): PaginatedInvestments
  keywords: [Keyword!]
  milestone(id: ID!): Milestone
  milestonePayout(id: ID!): MilestonePayout
  milestonePayouts(investmentId: ID, milestoneId: ID, pagination: PaginationInput, status: PayoutStatus): PaginatedMilestonePayouts
  milestones(applicationId: ID!, pagination: PaginationInput): PaginatedMilestones
  notifications: [Notification!]
  post(id: ID!): Post
  posts(pagination: PaginationInput): PaginatedPosts
  profile: User
  program(id: ID!): Program
  programs(pagination: PaginationInput): PaginatedPrograms
  user(id: ID!): User
  users(pagination: PaginationInput): PaginatedUsers
}

input ReclaimInvestmentInput {
  investmentId: ID!
  txHash: String!
}

input ReorderCarouselItemInput {
  displayOrder: Int!
  id: String!
}

enum SortEnum {
  asc
  desc
}

input SubmitMilestoneInput {
  description: String
  file: Upload
  id: String!
  links: [LinkInput!]
  status: SubmitMilestoneStatus!
}

enum SubmitMilestoneStatus {
  draft
  submitted
}

type Subscription {
  countNotifications: Int
  notifications: [Notification!]
}

type TierConfig {
  enabled: Boolean
  maxAmount: String
}

input TierConfigInput {
  enabled: Boolean!
  maxAmount: String!
}

type TierSettings {
  bronze: TierConfig
  gold: TierConfig
  platinum: TierConfig
  silver: TierConfig
}

input TierSettingsInput {
  bronze: TierConfigInput
  gold: TierConfigInput
  platinum: TierConfigInput
  silver: TierConfigInput
}

input UpdateApplicationInput {
  content: String
  fundingSuccessful: Boolean
  fundingTarget: String
  id: String!
  investmentTerms: JSON
  links: [LinkInput!]
  metadata: JSON
  name: String
  status: ApplicationStatus
  summary: String
  walletAddress: String
}

input UpdateCarouselItemInput {
  displayOrder: Int
  id: String!
  isActive: Boolean
  itemId: String
  itemType: CarouselItemType
}

input UpdateCommentInput {
  content: String
  id: ID!
}

input UpdateMilestoneInput {
  currency: String
  deadline: Date
  description: String
  id: String!
  links: [LinkInput!]
  percentage: String
  status: MilestoneStatus
  title: String
}

input UpdatePostInput {
  content: String
  id: ID!
  image: Upload
  keywords: [ID!]
  summary: String
  title: String
}

input UpdateProgramInput {
  applicationEndDate: Date
  applicationStartDate: Date
  contractAddress: String
  currency: String
  customFeePercentage: Int
  deadline: String
  description: String
  feePercentage: Int
  fundingCondition: FundingCondition
  fundingEndDate: Date
  fundingStartDate: Date
  id: ID!
  image: Upload
  keywords: [String!]
  links: [LinkInput!]
  maxFundingAmount: String
  name: String
  network: String
  price: String
  status: ProgramStatus
  summary: String
  terms: String
  tierSettings: TierSettingsInput
  type: ProgramType
  visibility: ProgramVisibility
}

scalar Upload

type User {
  about: String
  avatar: Upload
  email: String
  firstName: String
  id: ID
  image: String
  lastName: String
  links: [Link!]
  loginType: String
  organizationName: String
  programStatistics: UserProgramStatistics
  role: UserRole
  summary: String
  walletAddress: String
}

input UserInput {
  about: String
  email: String!
  firstName: String
  image: Upload
  lastName: String
  links: [LinkInput!]
  loginType: String
  organizationName: String
  password: String!
  summary: String
  walletAddress: String
}

type UserProgramStatistics {
  asBuilder: ProgramStatsByStatus
  asSponsor: ProgramStatsByStatus
  asValidator: ProgramStatsByStatus
}

enum UserRole {
  admin
  superadmin
  user
}

type UserTierAssignment {
  createdAt: Date
  id: ID
  maxInvestmentAmount: String
  program: Program
  programId: String
  tier: InvestmentTier
  user: User
  userId: String
}

input UserUpdateInput {
  about: String
  email: String
  firstName: String
  id: ID!
  image: Upload
  lastName: String
  links: [LinkInput!]
  loginType: String
  organizationName: String
  summary: String
  walletAddress: String
}<|MERGE_RESOLUTION|>--- conflicted
+++ resolved
@@ -133,12 +133,8 @@
   applicationStartDate: Date
   contractAddress: String
   currency: String
-<<<<<<< HEAD
   customFeePercentage: Int
-  deadline: String!
-=======
   deadline: String
->>>>>>> 34f13872
   description: String
   feePercentage: Int
   fundingCondition: FundingCondition
@@ -274,11 +270,8 @@
 type Mutation {
   acceptApplication(id: ID!): Application
   acceptProgram(id: ID!): Program
-<<<<<<< HEAD
+  addProgramKeyword(keyword: String!, programId: ID!): Keyword
   assignUserTier(input: AssignUserTierInput!): UserTierAssignment
-=======
-  addProgramKeyword(keyword: String!, programId: ID!): Keyword
->>>>>>> 34f13872
   assignValidatorToProgram(programId: ID!, validatorId: ID!): Program
   checkMilestone(input: CheckMilestoneInput!): Milestone
   createApplication(input: CreateApplicationInput!): Application
@@ -300,11 +293,8 @@
   reclaimInvestment(input: ReclaimInvestmentInput!): Investment
   rejectApplication(id: ID!, rejectionReason: String): Application
   rejectProgram(id: ID!, rejectionReason: String): Program
-<<<<<<< HEAD
+  removeProgramKeyword(keyword: String!, programId: ID!): Boolean
   removeUserTier(programId: ID!, userId: ID!): Boolean
-=======
-  removeProgramKeyword(keyword: String!, programId: ID!): Boolean
->>>>>>> 34f13872
   removeValidatorFromProgram(programId: ID!, validatorId: ID!): Program
   reorderCarouselItems(items: [ReorderCarouselItemInput!]!): [CarouselItem!]
   submitMilestone(input: SubmitMilestoneInput!): Milestone
