--- conflicted
+++ resolved
@@ -211,7 +211,7 @@
   ctx: Context,
 ) {
   const user = requireUser(ctx);
-  const createdMilestones: Milestone[] = [];
+  const milestones: Milestone[] = [];
 
   return ctx.db.transaction(async (t) => {
     const [program] = await t
@@ -220,7 +220,6 @@
         id: programsTable.id,
         price: programsTable.price,
         visibility: programsTable.visibility,
-        type: programsTable.type,
       })
       .from(programsTable)
       .where(eq(programsTable.id, args.input.programId));
@@ -249,11 +248,6 @@
       throw new Error(applicationAccess.reason || 'You cannot apply to this program');
     }
 
-<<<<<<< HEAD
-    // Extract investment fields if this is a funding program
-    const { fundingTarget, walletAddress, investmentTerms, milestones, links, ...baseFields } =
-      args.input;
-=======
     const [application] = await t
       .insert(applicationsTable)
       .values({
@@ -267,31 +261,10 @@
         status: args.input.status,
       })
       .returning();
->>>>>>> e1dffa0d
-
-    const baseApplicationData = {
-      ...baseFields,
-      applicantId: user.id,
-      programId: args.input.programId,
-      status: args.input.status,
-    };
-
-    // Build the complete application data with conditional fields
-    const applicationData =
-      program.type === 'funding'
-        ? {
-            ...baseApplicationData,
-            ...(fundingTarget && { fundingTarget }),
-            ...(walletAddress && { walletAddress }),
-            ...(investmentTerms && { investmentTerms }),
-          }
-        : baseApplicationData;
-
-    const [application] = await t.insert(applicationsTable).values(applicationData).returning();
-
-    if (links) {
+
+    if (args.input.links) {
       // insert links to links table and map to program
-      const filteredLinks = links.filter((link) => link.url);
+      const filteredLinks = args.input.links.filter((link) => link.url);
       const newLinks = await t
         .insert(linksTable)
         .values(
@@ -310,43 +283,6 @@
       );
     }
 
-<<<<<<< HEAD
-    // Validate milestone percentages sum to 100%
-    if (!validateMilestonePercentages(milestones)) {
-      ctx.server.log.error('Milestone percentages must sum to 100%');
-      t.rollback();
-    }
-
-    let sortOrder = 0;
-    for (const milestone of milestones) {
-      const { links, ...inputData } = milestone;
-
-      // Calculate the actual price amount from percentage
-      const calculatedAmount = calculateMilestoneAmount(inputData.percentage, application.price);
-
-      const [newMilestone] = await t
-        .insert(milestonesTable)
-        .values({
-          ...inputData,
-          price: calculatedAmount,
-          percentage: inputData.percentage,
-          sortOrder,
-          applicationId: application.id,
-          deadline: inputData.deadline.toISOString(),
-        })
-        .returning();
-      // handle links
-      if (links) {
-        const filteredLinks = links.filter((link) => link.url);
-        const newLinks = await t
-          .insert(linksTable)
-          .values(
-            filteredLinks.map((link) => ({
-              url: link.url as string,
-              title: link.title as string,
-            })),
-          )
-=======
     // Only process milestones if they are provided
     if (args.input.milestones && args.input.milestones.length > 0) {
       let sortOrder = 0;
@@ -379,7 +315,6 @@
             applicationId: application.id,
             deadline: deadline.toISOString(),
           })
->>>>>>> e1dffa0d
           .returning();
         // handle links
         if (links) {
@@ -413,21 +348,11 @@
           'Milestone payout percentages must add up to exactly 100%. Please adjust the percentages.',
         );
       }
-<<<<<<< HEAD
-      createdMilestones.push(newMilestone);
-      sortOrder++;
-    }
-
-    if (!validAndNotEmptyArray(createdMilestones)) {
-      ctx.server.log.error('Milestones are required');
-      t.rollback();
-=======
     }
 
     // Only require milestones for non-draft applications
     if (!validAndNotEmptyArray(milestones)) {
       throw new Error('At least one milestone is required for submitted applications.');
->>>>>>> e1dffa0d
     }
 
     const applications = await t
@@ -440,17 +365,11 @@
         ),
       );
 
-<<<<<<< HEAD
-    const milestonesTotalPrice = createdMilestones.reduce((acc, m) => {
-      return acc.plus(new BigNumber(m.price));
-    }, new BigNumber(0));
-=======
     // Only validate budget for non-draft applications with milestones
     if (milestones.length > 0) {
       const milestonesTotalPrice = milestones.reduce((acc, m) => {
         return acc.plus(new BigNumber(m.price));
       }, new BigNumber(0));
->>>>>>> e1dffa0d
 
       const applicationsTotalPrice = applications.reduce((acc, a) => {
         return acc.plus(new BigNumber(a.price));
