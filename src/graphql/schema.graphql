--- conflicted
+++ resolved
@@ -4,7 +4,6 @@
   id: ID
   metadata: JSON
   milestones: [Milestone!]
-  program: Program
   status: ApplicationStatus
 }
 
@@ -40,6 +39,7 @@
   name: String!
   price: String
   summary: String
+  validatorId: ID!
 }
 
 """
@@ -67,41 +67,70 @@
   url: String
 }
 
+type LoginResponse {
+  token: String
+  userRoles: [String!]
+}
+
 type Milestone {
-  completed: Boolean
   currency: String
   description: String
   id: ID
   links: [Link!]
   price: String
-  title: String
+  status: MilestoneStatus
+  title: String
+}
+
+enum MilestoneStatus {
+  completed
+  failed
+  pending
+  revision_requested
 }
 
 type Mutation {
   createApplication(input: CreateApplicationInput!): Application
-  createMilestone(input: CreateMilestoneInput!): Milestone
+  createMilestones(input: [CreateMilestoneInput!]!): [Milestone!]
   createProgram(input: CreateProgramInput!): Program
   createUser(input: UserInput!): User
   deleteProgram(id: ID!): Boolean
   deleteUser(id: ID!): User
-<<<<<<< HEAD
-  updateApplication(id: String!, input: UpdateApplicationInput!): Application
-=======
   login(address: String, email: String!, network: String, userId: ID!, walletId: String): LoginResponse
   updateApplication(input: UpdateApplicationInput!): Application
->>>>>>> 717bc46d
   updateMilestone(input: UpdateMilestoneInput!): Milestone
   updateProgram(input: UpdateProgramInput!): Program
   updateUser(input: UserUpdateInput!): User
 }
 
+type PaginatedApplications {
+  count: Int
+  data: [Application!]
+}
+
+type PaginatedMilestones {
+  count: Int
+  data: [Milestone!]
+}
+
+type PaginatedPrograms {
+  count: Int
+  data: [Program!]
+}
+
+input PaginationInput {
+  limit: Int
+  offset: Int
+}
+
 type Program {
+  applications: [Application!]
   creator: User
   currency: String
   deadline: Date
   description: String
   id: ID
-  keywords(id: String!): [ProgramKeyword!]
+  keywords: [ProgramKeyword!]
   links: [Link!]
   name: String
   price: String
@@ -116,15 +145,17 @@
 }
 
 type Query {
-  application(id: ID!): [Application!]
-  applications(programId: ID): [Application!]
+  application(id: ID!): Application
+  applications(pagination: PaginationInput): PaginatedApplications
+  keywords: [ProgramKeyword!]
   milestone(id: ID!): Milestone
-  milestones(applicationId: ID!): [Milestone!]
+  milestones(applicationId: ID!, pagination: PaginationInput): PaginatedMilestones
   program(id: ID!): Program
-  programs: [Program!]
+  programs(pagination: PaginationInput): PaginatedPrograms
   roles: [Role!]
   user(id: ID!): User
   users: [User!]
+  usersByRole(role: String!): [User!]
 }
 
 type Role {
@@ -141,16 +172,12 @@
 }
 
 input UpdateMilestoneInput {
-  completed: Boolean
   currency: String
   description: String
   id: String!
   links: [LinkInput!]
   price: String
-<<<<<<< HEAD
-=======
   status: MilestoneStatus
->>>>>>> 717bc46d
   title: String
 }
 
@@ -165,6 +192,7 @@
   price: String
   status: String
   summary: String
+  validatorId: ID
 }
 
 type User {
