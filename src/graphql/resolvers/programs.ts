--- conflicted
+++ resolved
@@ -107,35 +107,25 @@
       case 'name':
         return f.value ? ilike(programsTable.name, `%${f.value}%`) : undefined;
       case 'status':
-<<<<<<< HEAD
-=======
-        // Support multi-values for status
->>>>>>> dcb3b21a
         if (f.values && f.values.length > 0) {
           return inArray(
             programsTable.status,
             f.values as ('published' | 'closed' | 'completed' | 'cancelled')[],
           );
         }
-<<<<<<< HEAD
-=======
         if (f.value) {
           return eq(
             programsTable.status,
             f.value as 'published' | 'closed' | 'completed' | 'cancelled',
           );
         }
->>>>>>> dcb3b21a
         return undefined;
       case 'visibility':
         return f.value
           ? eq(programsTable.visibility, f.value as 'private' | 'restricted' | 'public')
           : undefined;
-<<<<<<< HEAD
       case 'type':
         return f.value ? eq(programsTable.type, f.value as 'regular' | 'funding') : undefined;
-=======
->>>>>>> dcb3b21a
       case 'price':
         // sort by price, value can be 'asc' or 'desc'
         return sort === 'asc' ? asc(programsTable.price) : desc(programsTable.price);
