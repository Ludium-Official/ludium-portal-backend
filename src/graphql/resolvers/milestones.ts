import {
  type MilestoneUpdate,
  type NewMilestonePayout,
  applicationsTable,
  filesTable,
  investmentsTable,
  linksTable,
  milestonePayoutsTable,
  milestonesTable,
  milestonesToLinksTable,
<<<<<<< HEAD
  programsTable,
=======
  programUserRolesTable,
>>>>>>> e1dffa0d
} from '@/db/schemas';
import type { PaginationInput } from '@/graphql/types/common';
import type {
  CheckMilestoneInput,
  SubmitMilestoneInput,
  UpdateMilestoneInput,
} from '@/graphql/types/milestones';
import type { Context, Root } from '@/types';
import {
  calculateMilestoneAmount,
  checkAndUpdateProgramStatus,
  filterEmptyValues,
  isInSameScope,
  requireUser,
  validAndNotEmptyArray,
  validateMilestonePercentages,
} from '@/utils';
import BigNumber from 'bignumber.js';
import { and, asc, count, eq, lt } from 'drizzle-orm';
import { getValidatorsByProgramIdResolver } from './users';

export async function getMilestoneResolver(_root: Root, args: { id: string }, ctx: Context) {
  const [milestone] = await ctx.db
    .select()
    .from(milestonesTable)
    .where(eq(milestonesTable.id, args.id));
  return milestone;
}

export async function getMilestonesResolver(
  _root: Root,
  args: { applicationId: string; pagination?: typeof PaginationInput.$inferInput | null },
  ctx: Context,
) {
  const limit = args.pagination?.limit || 10;
  const offset = args.pagination?.offset || 0;

  const data = await ctx.db
    .select()
    .from(milestonesTable)
    .where(eq(milestonesTable.applicationId, args.applicationId))
    .limit(limit)
    .offset(offset);

  const totalCount = await ctx.db
    .select({ count: count() })
    .from(milestonesTable)
    .where(eq(milestonesTable.applicationId, args.applicationId));

  if (!validAndNotEmptyArray(data) || !validAndNotEmptyArray(totalCount)) {
    throw new Error('No milestones found');
  }

  return {
    data,
    count: totalCount[0].count,
  };
}

export function getMilestonesByApplicationIdResolver(
  _root: Root,
  args: { applicationId: string },
  ctx: Context,
) {
  return ctx.db
    .select()
    .from(milestonesTable)
    .where(eq(milestonesTable.applicationId, args.applicationId))
    .orderBy(asc(milestonesTable.sortOrder));
}

export function updateMilestoneResolver(
  _root: Root,
  args: { input: typeof UpdateMilestoneInput.$inferInput },
  ctx: Context,
) {
  const user = requireUser(ctx);
  const filteredData = filterEmptyValues<MilestoneUpdate>(args.input);

  return ctx.db.transaction(async (t) => {
    // Get the milestone and application to find the program
    const [milestone] = await t
      .select()
      .from(milestonesTable)
      .where(eq(milestonesTable.id, args.input.id));

    if (!milestone) {
      throw new Error('Milestone not found');
    }

    const [application] = await t
      .select()
      .from(applicationsTable)
      .where(eq(applicationsTable.id, milestone.applicationId));

    if (!application) {
      throw new Error('Application not found');
    }

    // Check if user is the applicant, a builder in this program, or an admin
    const isAdmin = user.role?.endsWith('admin');
    const isApplicant = application.applicantId === user.id;

    const [builderRole] = await t
      .select()
      .from(programUserRolesTable)
      .where(
        and(
          eq(programUserRolesTable.programId, application.programId),
          eq(programUserRolesTable.userId, user.id),
          eq(programUserRolesTable.roleType, 'builder'),
        ),
      );

    if (!isAdmin && !builderRole && !isApplicant) {
      throw new Error(
        'You are not allowed to update this milestone. Only the applicant, builders, and admins can update milestones.',
      );
    }
    // handle links
    if (args.input.links) {
      const filteredLinks = args.input.links.filter((link) => link.url);
      const newLinks = await t
        .insert(linksTable)
        .values(
          filteredLinks.map((link) => ({
            url: link.url as string,
            title: link.title as string,
          })),
        )
        .returning();
      await t.insert(milestonesToLinksTable).values(
        newLinks.map((link) => ({
          milestoneId: args.input.id,
          linkId: link.id,
        })),
      );
    }

    // Validate percentage if provided
    if (args.input.percentage) {
      const percentage = new BigNumber(args.input.percentage);

      // Validate percentage is between 0 and 100
      if (percentage.isLessThan(0) || percentage.isGreaterThan(100)) {
        throw new Error(
          `Milestone percentage must be between 0 and 100. Received: ${percentage.toFixed()}%`,
        );
      }

      // Get milestone and application info
      const [milestone] = await t
        .select({ applicationId: milestonesTable.applicationId })
        .from(milestonesTable)
        .where(eq(milestonesTable.id, args.input.id));

      const [application] = await t
        .select({ programId: applicationsTable.programId, price: applicationsTable.price })
        .from(applicationsTable)
        .where(eq(applicationsTable.id, milestone.applicationId));

      // Get all milestones for this application
      const milestones = await t
        .select({ id: milestonesTable.id, percentage: milestonesTable.percentage })
        .from(milestonesTable)
        .where(eq(milestonesTable.applicationId, milestone.applicationId));

      // Calculate total percentage including the updated one
      const updatedMilestones = milestones
        .map((m) =>
          m.id === args.input.id ? { ...m, percentage: args.input.percentage || '0' } : m,
        )
        .filter((m): m is { id: string; percentage: string } => m.percentage != null);

      if (!validateMilestonePercentages(updatedMilestones)) {
        const totalPercentage = updatedMilestones.reduce((sum, m) => sum + Number(m.percentage), 0);
        throw new Error(
          `Milestone payout percentages must add up to exactly 100%. Current total: ${totalPercentage}%. Please adjust the percentages.`,
        );
      }

      // Calculate the actual price amount and update it
      const calculatedAmount = calculateMilestoneAmount(args.input.percentage, application.price);
      filteredData.price = calculatedAmount;
    }

    const [updatedMilestone] = await t
      .update(milestonesTable)
      .set(filteredData)
      .where(eq(milestonesTable.id, args.input.id))
      .returning();

    return updatedMilestone;
  });
}

export function submitMilestoneResolver(
  _root: Root,
  args: { input: typeof SubmitMilestoneInput.$inferInput },
  ctx: Context,
) {
  const user = requireUser(ctx);

  return ctx.db.transaction(async (t) => {
    const hasAccess = await isInSameScope({
      scope: 'milestone_builder',
      userId: user.id,
      entityId: args.input.id,
      db: t,
    });
    if (!hasAccess) {
      throw new Error('You are not allowed to submit this milestone');
    }

    if (args.input.file) {
      const [avatar] = await t
        .select()
        .from(filesTable)
        .where(eq(filesTable.uploadedById, user.id));
      if (avatar) {
        await ctx.server.fileManager.deleteFile(avatar.id);
      }
      const fileUrl = await ctx.server.fileManager.uploadFile({
        file: args.input.file,
        userId: user.id,
      });
      await t
        .update(milestonesTable)
        .set({ file: fileUrl })
        .where(eq(milestonesTable.id, args.input.id));
    }

    // handle links
    await t
      .delete(milestonesToLinksTable)
      .where(eq(milestonesToLinksTable.milestoneId, args.input.id));
    if (args.input.links) {
      const filteredLinks = args.input.links.filter((link) => link.url);
      const newLinks = await t
        .insert(linksTable)
        .values(
          filteredLinks.map((link) => ({ url: link.url as string, title: link.title as string })),
        )
        .returning();
      await t
        .insert(milestonesToLinksTable)
        .values(newLinks.map((link) => ({ milestoneId: args.input.id, linkId: link.id })));
    }

    const [milestone] = await t
      .update(milestonesTable)
      .set({
        status: args.input.status,
        description: args.input.description,
        rejectionReason: null,
      })
      .where(eq(milestonesTable.id, args.input.id))
      .returning();

    // Get all application milestones and check if they are all completed
    const applicationMilestones = await t
      .select({ status: milestonesTable.status })
      .from(milestonesTable)
      .where(eq(milestonesTable.applicationId, milestone.applicationId));

    let applicationCompleted = false;
    if (applicationMilestones.every((m) => m.status === 'completed')) {
      await t
        .update(applicationsTable)
        .set({
          status: 'completed',
        })
        .where(eq(applicationsTable.id, milestone.applicationId));
      applicationCompleted = true;
    }

    const [application] = await t
      .select({ programId: applicationsTable.programId })
      .from(applicationsTable)
      .where(eq(applicationsTable.id, milestone.applicationId));

    const validators = await getValidatorsByProgramIdResolver(
      {},
      { programId: application.programId },
      ctx,
    );

    if (validators.length > 0) {
      for (const validator of validators) {
        await ctx.server.pubsub.publish('notifications', t, {
          type: 'milestone',
          action: 'submitted',
          recipientId: validator.id,
          entityId: milestone.id,
        });
      }
      await ctx.server.pubsub.publish('notificationsCount');
    }

    // Check if program budget is fully allocated after application completion
    if (applicationCompleted) {
      await checkAndUpdateProgramStatus(application.programId, t);
    }

    return milestone;
  });
}

export function checkMilestoneResolver(
  _root: Root,
  args: { input: typeof CheckMilestoneInput.$inferInput },
  ctx: Context,
) {
  const user = requireUser(ctx);

  return ctx.db.transaction(async (t) => {
    const hasAccess = await isInSameScope({
      scope: 'milestone_validator',
      userId: user.id,
      entityId: args.input.id,
      db: t,
    });
    if (!hasAccess) {
      throw new Error('You are not allowed to check this milestone');
    }

    const [milestone] = await t
      .update(milestonesTable)
      .set({
        status: args.input.status,
        ...(args.input.rejectionReason && { rejectionReason: args.input.rejectionReason }),
      })
      .where(eq(milestonesTable.id, args.input.id))
      .returning();

    const [application] = await t
      .select({ applicantId: applicationsTable.applicantId })
      .from(applicationsTable)
      .where(eq(applicationsTable.id, milestone.applicationId));

    const applicationMilestones = await t
      .select({ status: milestonesTable.status })
      .from(milestonesTable)
      .where(eq(milestonesTable.applicationId, milestone.applicationId));

    let applicationCompleted = false;
    if (applicationMilestones.every((m) => m.status === 'completed')) {
      await t
        .update(applicationsTable)
        .set({ status: 'completed' })
        .where(eq(applicationsTable.id, milestone.applicationId));
      applicationCompleted = true;
    }

    const previousMilestones = await t
      .select({ status: milestonesTable.status })
      .from(milestonesTable)
      .where(
        and(
          eq(milestonesTable.applicationId, milestone.applicationId),
          lt(milestonesTable.sortOrder, milestone.sortOrder),
        ),
      );

    if (!previousMilestones.every((m) => m.status === 'completed')) {
      throw new Error('Previous milestones must be accepted');
    }

    // For investment programs, create payout records when milestone is completed
    if (args.input.status === 'completed') {
      const [fullApplication] = await t
        .select({
          programId: applicationsTable.programId,
        })
        .from(applicationsTable)
        .where(eq(applicationsTable.id, milestone.applicationId));

      const [program] = await t
        .select({
          type: programsTable.type,
        })
        .from(programsTable)
        .where(eq(programsTable.id, fullApplication.programId));

      // Only create payouts for funding programs
      if (program.type === 'funding') {
        // Get all confirmed investments for this application
        const investments = await t
          .select()
          .from(investmentsTable)
          .where(
            and(
              eq(investmentsTable.applicationId, milestone.applicationId),
              eq(investmentsTable.status, 'confirmed'),
            ),
          );

        // Create payout records for each investment
        const payouts: NewMilestonePayout[] = investments.map((investment) => {
          // Calculate payout amount based on investment amount and milestone percentage
          const investmentAmount = new BigNumber(investment.amount);
          const milestonePercentage = new BigNumber(milestone.percentage);
          const payoutAmount = investmentAmount
            .multipliedBy(milestonePercentage)
            .dividedBy(100)
            .toFixed();

          return {
            milestoneId: milestone.id,
            investmentId: investment.id,
            amount: payoutAmount,
            percentage: milestone.percentage,
            status: 'pending',
          };
        });

        if (payouts.length > 0) {
          await t.insert(milestonePayoutsTable).values(payouts);
        }
      }
    }

    await ctx.server.pubsub.publish('notifications', t, {
      type: 'milestone',
      action: args.input.status === 'rejected' ? 'rejected' : 'accepted',
      recipientId: application.applicantId,
      entityId: milestone.id,
    });
    await ctx.server.pubsub.publish('notificationsCount');

    // Check if program budget is fully allocated after application completion
    if (applicationCompleted && args.input.status === 'completed') {
      const [fullApplication] = await t
        .select({ programId: applicationsTable.programId })
        .from(applicationsTable)
        .where(eq(applicationsTable.id, milestone.applicationId));

      await checkAndUpdateProgramStatus(fullApplication.programId, t);
    }

    return milestone;
  });
}<|MERGE_RESOLUTION|>--- conflicted
+++ resolved
@@ -1,18 +1,11 @@
 import {
   type MilestoneUpdate,
-  type NewMilestonePayout,
   applicationsTable,
   filesTable,
-  investmentsTable,
   linksTable,
-  milestonePayoutsTable,
   milestonesTable,
   milestonesToLinksTable,
-<<<<<<< HEAD
-  programsTable,
-=======
   programUserRolesTable,
->>>>>>> e1dffa0d
 } from '@/db/schemas';
 import type { PaginationInput } from '@/graphql/types/common';
 import type {
@@ -381,60 +374,6 @@
       throw new Error('Previous milestones must be accepted');
     }
 
-    // For investment programs, create payout records when milestone is completed
-    if (args.input.status === 'completed') {
-      const [fullApplication] = await t
-        .select({
-          programId: applicationsTable.programId,
-        })
-        .from(applicationsTable)
-        .where(eq(applicationsTable.id, milestone.applicationId));
-
-      const [program] = await t
-        .select({
-          type: programsTable.type,
-        })
-        .from(programsTable)
-        .where(eq(programsTable.id, fullApplication.programId));
-
-      // Only create payouts for funding programs
-      if (program.type === 'funding') {
-        // Get all confirmed investments for this application
-        const investments = await t
-          .select()
-          .from(investmentsTable)
-          .where(
-            and(
-              eq(investmentsTable.applicationId, milestone.applicationId),
-              eq(investmentsTable.status, 'confirmed'),
-            ),
-          );
-
-        // Create payout records for each investment
-        const payouts: NewMilestonePayout[] = investments.map((investment) => {
-          // Calculate payout amount based on investment amount and milestone percentage
-          const investmentAmount = new BigNumber(investment.amount);
-          const milestonePercentage = new BigNumber(milestone.percentage);
-          const payoutAmount = investmentAmount
-            .multipliedBy(milestonePercentage)
-            .dividedBy(100)
-            .toFixed();
-
-          return {
-            milestoneId: milestone.id,
-            investmentId: investment.id,
-            amount: payoutAmount,
-            percentage: milestone.percentage,
-            status: 'pending',
-          };
-        });
-
-        if (payouts.length > 0) {
-          await t.insert(milestonePayoutsTable).values(payouts);
-        }
-      }
-    }
-
     await ctx.server.pubsub.publish('notifications', t, {
       type: 'milestone',
       action: args.input.status === 'rejected' ? 'rejected' : 'accepted',
