import { NETWORKS } from '@/constants';
import {
  type NewProgram,
  type Program,
  applicationsTable,
  filesTable,
  keywordsTable,
  linksTable,
  programUserRolesTable,
  programsTable,
  programsToKeywordsTable,
  programsToLinksTable,
} from '@/db/schemas';
import type { PaginationInput } from '@/graphql/types/common';
import type { CreateProgramInput, UpdateProgramInput } from '@/graphql/types/programs';
import type { Args, Context, Root } from '@/types';
import {
  filterEmptyValues,
  hasPrivateProgramAccess,
  isInSameScope,
  requireUser,
  validAndNotEmptyArray,
} from '@/utils';
import { and, asc, count, desc, eq, gt, ilike, inArray, lt, or } from 'drizzle-orm';

export async function getProgramsResolver(
  _root: Root,
  args: { pagination?: typeof PaginationInput.$inferInput | null },
  ctx: Context,
) {
  const limit = args.pagination?.limit || 10;
  const offset = args.pagination?.offset || 0;
  const sort = args.pagination?.sort || 'desc';
  const filter = args.pagination?.filter || [];

  const filterPromises = filter.map(async (f) => {
    switch (f.field) {
      case 'creatorId':
        return eq(programsTable.creatorId, f.value);
      case 'validatorId': {
        // Get programs where user has validator role
        const validatorPrograms = await ctx.db
          .select({ programId: programUserRolesTable.programId })
          .from(programUserRolesTable)
          .where(
            and(
              eq(programUserRolesTable.userId, f.value),
              eq(programUserRolesTable.roleType, 'validator'),
            ),
          );
        return inArray(
          programsTable.id,
          validatorPrograms.map((p) => p.programId),
        );
      }
      case 'applicantId': {
        const applications = await ctx.db
          .select()
          .from(applicationsTable)
          .where(eq(applicationsTable.applicantId, f.value));
        return inArray(
          programsTable.id,
          applications.map((a) => a.programId),
        );
      }
      case 'userId': {
        const creatorCondition = eq(programsTable.creatorId, f.value);

        const userRoles = await ctx.db
          .select()
          .from(programUserRolesTable)
          .where(eq(programUserRolesTable.userId, f.value));

        const applications = await ctx.db
          .select()
          .from(applicationsTable)
          .where(eq(applicationsTable.applicantId, f.value));

        const conditions = [creatorCondition];

        if (userRoles.length > 0) {
          conditions.push(
            inArray(
              programsTable.id,
              userRoles.map((role) => role.programId),
            ),
          );
        }

        if (applications.length > 0) {
          conditions.push(
            inArray(
              programsTable.id,
              applications.map((app) => app.programId),
            ),
          );
        }

        return or(...conditions);
      }
      case 'name':
        return ilike(programsTable.name, `%${f.value ?? ''}%`);
      case 'status':
        return eq(
          programsTable.status,
          f.value as 'published' | 'closed' | 'completed' | 'cancelled',
        );
      case 'visibility':
        return eq(programsTable.visibility, f.value as 'private' | 'restricted' | 'public');
      case 'price':
        // sort by price, value can be 'asc' or 'desc'
        return sort === 'asc' ? asc(programsTable.price) : desc(programsTable.price);
<<<<<<< HEAD
      case 'type':
        return eq(programsTable.type, f.value as 'regular' | 'funding');
=======
      case 'imminent':
        // Only programs with a deadline within 7 days should be shown
        return and(
          gt(programsTable.deadline, new Date().toISOString()),
          lt(programsTable.deadline, new Date(Date.now() + 7 * 24 * 60 * 60 * 1000).toISOString()),
        );
>>>>>>> e1dffa0d
      default:
        return undefined;
    }
  });

  const filterConditions = (await Promise.all(filterPromises)).filter(Boolean);

  // Check if visibility filter was explicitly provided
  const hasVisibilityFilter = filter.some((f) => f.field === 'visibility');
  const user = ctx.server.auth.getUser(ctx.request);

  // Build visibility conditions based on whether a filter was provided
  const visibilityConditions = [];

  if (!hasVisibilityFilter) {
    // No visibility filter provided - return all programs the user can access
    // This means all public programs, plus private programs they have access to
    if (!user) {
      // Non-authenticated users can only see public programs
      visibilityConditions.push(eq(programsTable.visibility, 'public'));
    }
  }
  // If visibility filter is provided, it's already in filterConditions

  const allConditions = [...filterConditions, ...visibilityConditions];

  let data: Program[] = [];
  if (allConditions.length > 0) {
    data = await ctx.db
      .select()
      .from(programsTable)
      .where(and(...allConditions))
      .limit(limit)
      .offset(offset)
      .orderBy(sort === 'asc' ? asc(programsTable.createdAt) : desc(programsTable.createdAt));
  } else {
    data = await ctx.db
      .select()
      .from(programsTable)
      .limit(limit)
      .offset(offset)
      .orderBy(sort === 'asc' ? asc(programsTable.createdAt) : desc(programsTable.createdAt));
  }

  // Apply access control for private programs
  if (user && !hasVisibilityFilter) {
    // Get user's roles to check validator access
    const userRoles = await ctx.db
      .select()
      .from(programUserRolesTable)
      .where(eq(programUserRolesTable.userId, user.id));

    const userProgramIds = new Set(userRoles.map((role) => role.programId));

    // Filter out private programs the user doesn't have access to
    data = data.filter((program) => {
      if (program.visibility === 'private') {
        // Allow access if user is creator or has a role (validator, etc.)
        return program.creatorId === user.id || userProgramIds.has(program.id);
      }
      // Public and restricted programs are visible
      return true;
    });
  }

  if (!validAndNotEmptyArray(data)) {
    return {
      data: [],
      count: 0,
    };
  }

  const [totalCount] = await ctx.db
    .select({ count: count() })
    .from(programsTable)
    .where(and(...allConditions));

  return {
    data,
    count: totalCount.count,
  };
}

export async function getProgramResolver(_root: Root, args: { id: string }, ctx: Context) {
  const [program] = await ctx.db.select().from(programsTable).where(eq(programsTable.id, args.id));

  if (!program) {
    throw new Error('Program not found');
  }

  // Check visibility access based on program visibility rules:
  // - Public: Anyone can access
  // - Restricted: Anyone can access if they know the URL (no additional checks needed)
  // - Private: Only invited builders and program creators/validators can access
  if (program.visibility === 'private') {
    const user = ctx.server.auth.getUser(ctx.request);

    // Check if user is the creator first (fast path)
    if (user && program.creatorId === user.id) {
      return program; // Creator always has access
    }

    // Check for other access (validator, builder roles)
    const hasAccess = await hasPrivateProgramAccess(program.id, user?.id || null, ctx.db);
    if (!hasAccess) {
      throw new Error('You do not have access to this program');
    }
  }
  // No additional checks needed for 'restricted' and 'public' programs

  return program;
}

export async function getProgramKeywordsByProgramIdResolver(
  _root: Root,
  args: { programId: string },
  ctx: Context,
) {
  // First get the junction records
  const keywordRelations = await ctx.db
    .select()
    .from(programsToKeywordsTable)
    .where(eq(programsToKeywordsTable.programId, args.programId));

  if (!keywordRelations.length) return [];

  // Then get the actual keywords
  return ctx.db
    .select()
    .from(keywordsTable)
    .where(
      inArray(
        keywordsTable.id,
        keywordRelations.map((rel) => rel.keywordId),
      ),
    );
}

export function getProgramKeywordsResolver(_root: Root, _args: Args, ctx: Context) {
  return ctx.db.select().from(keywordsTable);
}

export function createProgramResolver(
  _root: Root,
  args: { input: typeof CreateProgramInput.$inferInput },
  ctx: Context,
) {
  const { keywords, links, validatorIds, ...inputData } = args.input;

  const user = requireUser(ctx);

  return ctx.db.transaction(async (t) => {
    // Validate network
    if (inputData.network && !NETWORKS.includes(inputData.network)) {
      throw new Error('Invalid network');
    }

    // For funding programs, validate dates
    if (inputData.type === 'funding') {
      if (
        !inputData.applicationStartDate ||
        !inputData.applicationEndDate ||
        !inputData.fundingStartDate ||
        !inputData.fundingEndDate
      ) {
        throw new Error('All dates are required for funding programs');
      }

      const appStart = new Date(inputData.applicationStartDate);
      const appEnd = new Date(inputData.applicationEndDate);
      const fundStart = new Date(inputData.fundingStartDate);
      const fundEnd = new Date(inputData.fundingEndDate);

      if (appStart >= appEnd) {
        throw new Error('Application start date must be before end date');
      }
      if (fundStart >= fundEnd) {
        throw new Error('Funding start date must be before end date');
      }
      if (appEnd > fundStart) {
        throw new Error('Application end date must be before or equal to funding start date');
      }
    }

    // Create a properly typed object for the database insert
    const insertData: NewProgram = {
      name: inputData.name,
      summary: inputData.summary,
      description: inputData.description,
      price: inputData.price || '0',
      currency: inputData.currency || 'ETH',
      deadline: inputData.deadline
        ? new Date(inputData.deadline).toISOString()
        : new Date().toISOString(),
      creatorId: user.id,
      status: inputData.status,
      visibility: inputData.visibility || 'public',
      network: inputData.network,

      // New funding fields
      type: inputData.type || 'regular',
      applicationStartDate: inputData.applicationStartDate,
      applicationEndDate: inputData.applicationEndDate,
      fundingStartDate: inputData.fundingStartDate,
      fundingEndDate: inputData.fundingEndDate,
      fundingCondition: inputData.fundingCondition || 'open',
      maxFundingAmount: inputData.maxFundingAmount,
      feePercentage: inputData.feePercentage || 300, // Default 3%
      customFeePercentage: inputData.customFeePercentage,
      tierSettings: inputData.tierSettings
        ? {
            bronze: inputData.tierSettings.bronze || undefined,
            silver: inputData.tierSettings.silver || undefined,
            gold: inputData.tierSettings.gold || undefined,
            platinum: inputData.tierSettings.platinum || undefined,
          }
        : null,
      contractAddress: inputData.contractAddress,
      terms: inputData.terms || 'ETH',
    };

    const [program] = await t.insert(programsTable).values(insertData).returning();

    if (inputData.image) {
      const fileUrl = await ctx.server.fileManager.uploadFile({
        file: inputData.image,
        userId: user.id,
      });
      await t.update(programsTable).set({ image: fileUrl }).where(eq(programsTable.id, program.id));
    }

    // Add creator as program sponsor (auto-confirmed)
    await t.insert(programUserRolesTable).values({
      programId: program.id,
      userId: user.id,
      roleType: 'sponsor',
    });

    // Handle validators for funding programs
    if (inputData.type === 'funding' && validatorIds?.length) {
      await t.insert(programUserRolesTable).values(
        validatorIds.map((validatorId) => ({
          programId: program.id,
          userId: validatorId,
          roleType: 'validator' as const,
        })),
      );
    }

    // Handle keywords
    if (keywords?.length) {
      const keywordIds = [];

      for (const keywordName of keywords) {
        // Check if keyword exists
        let [existingKeyword] = await t
          .select()
          .from(keywordsTable)
          .where(eq(keywordsTable.name, keywordName.trim()));

        if (!existingKeyword) {
          // Create new keyword
          [existingKeyword] = await t
            .insert(keywordsTable)
            .values({ name: keywordName.trim() })
            .returning();
        }

        keywordIds.push(existingKeyword.id);
      }

      // Link keywords to program
      if (keywordIds.length > 0) {
        await t
          .insert(programsToKeywordsTable)
          .values(
            keywordIds.map((keywordId) => ({
              programId: program.id,
              keywordId,
            })),
          )
          .onConflictDoNothing();
      }
    }

    if (links) {
      // insert links to links table and map to program
      const filteredLinks = links.filter((link) => link.url);
      const newLinks = await t
        .insert(linksTable)
        .values(
          filteredLinks.map((link) => ({
            url: link.url as string,
            title: link.title as string,
          })),
        )
        .returning();

      await t.insert(programsToLinksTable).values(
        newLinks.map((link) => ({
          programId: program.id,
          linkId: link.id,
        })),
      );
    }

    return program;
  });
}

export function updateProgramResolver(
  _root: Root,
  args: { input: typeof UpdateProgramInput.$inferInput },
  ctx: Context,
) {
  const user = requireUser(ctx);

  const { keywords, links, ...inputData } = args.input;

  // Remove null values and prepare data
  const programData = filterEmptyValues<Program>(inputData);

  return ctx.db.transaction(async (t) => {
    const hasAccess = await isInSameScope({
      scope: 'program_creator',
      userId: user.id,
      entityId: args.input.id,
      db: t,
    });
    if (!hasAccess) {
      throw new Error('You are not allowed to update this program');
    }

    // Validate network
    if (programData.network && !NETWORKS.includes(programData.network)) {
      throw new Error('Invalid network');
    }

    // check program status
    const [programStatus] = await t
      .select()
      .from(programsTable)
      .where(eq(programsTable.id, args.input.id));
    if (programStatus.status === 'published' && programData.price) {
      throw new Error('You are not allowed to update the price of a published program');
    }

    // For funding programs, validate dates if provided
    if (programStatus.type === 'funding' || inputData.type === 'funding') {
      if (
        inputData.applicationStartDate &&
        inputData.applicationEndDate &&
        inputData.fundingStartDate &&
        inputData.fundingEndDate
      ) {
        const appStart = new Date(inputData.applicationStartDate);
        const appEnd = new Date(inputData.applicationEndDate);
        const fundStart = new Date(inputData.fundingStartDate);
        const fundEnd = new Date(inputData.fundingEndDate);

        if (appStart >= appEnd) {
          throw new Error('Application start date must be before end date');
        }
        if (fundStart >= fundEnd) {
          throw new Error('Funding start date must be before end date');
        }
        if (appEnd > fundStart) {
          throw new Error('Application end date must be before or equal to funding start date');
        }
      }
    }

    if (inputData.image) {
      const [imageFile] = await t
        .select()
        .from(filesTable)
        .where(eq(filesTable.uploadedById, user.id));
      if (imageFile) {
        await ctx.server.fileManager.deleteFile(imageFile.id);
      }
      const fileUrl = await ctx.server.fileManager.uploadFile({
        file: inputData.image,
        userId: user.id,
      });
      await t
        .update(programsTable)
        .set({ image: fileUrl })
        .where(eq(programsTable.id, args.input.id));
    }

    // Handle keywords - create if they don't exist
    if (keywords) {
      // Delete existing keyword associations
      await t
        .delete(programsToKeywordsTable)
        .where(eq(programsToKeywordsTable.programId, args.input.id));

      const keywordIds = [];

      for (const keywordName of keywords) {
        // Check if keyword exists
        let [existingKeyword] = await t
          .select()
          .from(keywordsTable)
          .where(eq(keywordsTable.name, keywordName.trim()));

        if (!existingKeyword) {
          // Create new keyword
          [existingKeyword] = await t
            .insert(keywordsTable)
            .values({ name: keywordName.trim() })
            .returning();
        }

        keywordIds.push(existingKeyword.id);
      }

      // Link keywords to program
      if (keywordIds.length > 0) {
        await t
          .insert(programsToKeywordsTable)
          .values(
            keywordIds.map((keywordId) => ({
              programId: args.input.id,
              keywordId,
            })),
          )
          .onConflictDoNothing();
      }
    }

    // Transform links if present
    const updateData: Partial<Program> = { ...programData };

    // Handle tier settings properly
    if (inputData.tierSettings !== undefined) {
      updateData.tierSettings = inputData.tierSettings
        ? {
            bronze: inputData.tierSettings.bronze || undefined,
            silver: inputData.tierSettings.silver || undefined,
            gold: inputData.tierSettings.gold || undefined,
            platinum: inputData.tierSettings.platinum || undefined,
          }
        : null;
    }

    if (links) {
      // delete existing links
      await t.delete(programsToLinksTable).where(eq(programsToLinksTable.programId, args.input.id));

      // insert new links
      const newLinks = await t
        .insert(linksTable)
        .values(links.map((link) => ({ url: link.url as string, title: link.title as string })))
        .returning();
      await t.insert(programsToLinksTable).values(
        newLinks.map((link) => ({
          programId: args.input.id,
          linkId: link.id,
        })),
      );
    }

    const [program] = await ctx.db
      .update(programsTable)
      .set(updateData)
      .where(eq(programsTable.id, args.input.id))
      .returning();

    return program;
  });
}

export async function deleteProgramResolver(_root: Root, args: { id: string }, ctx: Context) {
  const user = requireUser(ctx);

  const hasAccess = await isInSameScope({
    scope: 'program_creator',
    userId: user.id,
    entityId: args.id,
    db: ctx.db,
  });
  if (!hasAccess) {
    throw new Error('You are not allowed to delete this program');
  }

  await ctx.db.delete(programsTable).where(eq(programsTable.id, args.id));
  return true;
}

export function acceptProgramResolver(_root: Root, args: { id: string }, ctx: Context) {
  const user = requireUser(ctx);

  return ctx.db.transaction(async (t) => {
    // Check if user already has validator role
    const existingValidatorRole = await t
      .select()
      .from(programUserRolesTable)
      .where(
        and(
          eq(programUserRolesTable.programId, args.id),
          eq(programUserRolesTable.userId, user.id),
          eq(programUserRolesTable.roleType, 'validator'),
        ),
      );

    if (!existingValidatorRole.length) {
      // User doesn't have validator role, so they can't accept the program
      throw new Error('You are not allowed to accept this program');
    }

    // User already has validator role, no need to insert again

    const [program] = await t
      .update(programsTable)
      .set({ status: 'payment_required' })
      .where(eq(programsTable.id, args.id))
      .returning();

    await ctx.server.pubsub.publish('notifications', t, {
      type: 'program',
      action: 'accepted',
      recipientId: program.creatorId,
      entityId: program.id,
    });
    await ctx.server.pubsub.publish('notificationsCount');

    return program;
  });
}

export function rejectProgramResolver(
  _root: Root,
  args: { id: string; rejectionReason?: string | null },
  ctx: Context,
) {
  const user = requireUser(ctx);

  return ctx.db.transaction(async (t) => {
    const hasAccess = await isInSameScope({
      scope: 'program_validator',
      userId: user.id,
      entityId: args.id,
      db: t,
    });
    if (!hasAccess) {
      throw new Error('You are not allowed to reject this program');
    }

    const [program] = await t
      .update(programsTable)
      .set({
        status: 'rejected',
        ...(args.rejectionReason && { rejectionReason: args.rejectionReason }),
      })
      .where(eq(programsTable.id, args.id))
      .returning();

    await ctx.server.pubsub.publish('notifications', t, {
      type: 'program',
      action: 'rejected',
      recipientId: program.creatorId,
      entityId: program.id,
    });
    await ctx.server.pubsub.publish('notificationsCount');

    return program;
  });
}

export function publishProgramResolver(
  _root: Root,
  args: { id: string; educhainProgramId: number; txHash: string },
  ctx: Context,
) {
  const user = requireUser(ctx);

  return ctx.db.transaction(async (t) => {
    const hasAccess = await isInSameScope({
      scope: 'program_creator',
      userId: user.id,
      entityId: args.id,
      db: t,
    });
    if (!hasAccess) {
      throw new Error('You are not allowed to publish this program');
    }

    const [program] = await t
      .update(programsTable)
      .set({ status: 'published', educhainProgramId: args.educhainProgramId, txHash: args.txHash })
      .where(eq(programsTable.id, args.id))
      .returning();

    await ctx.server.pubsub.publish('notifications', t, {
      type: 'program',
      action: 'submitted',
      recipientId: program.creatorId,
      entityId: program.id,
    });
    await ctx.server.pubsub.publish('notificationsCount');

    return program;
  });
}

export function inviteUserToProgramResolver(
  _root: Root,
  args: { programId: string; userId: string },
  ctx: Context,
) {
  const user = requireUser(ctx);

  return ctx.db.transaction(async (t) => {
    // Check if user is the program creator
    const hasAccess = await isInSameScope({
      scope: 'program_creator',
      userId: user.id,
      entityId: args.programId,
      db: t,
    });
    if (!hasAccess) {
      throw new Error('You are not allowed to invite users to this program');
    }

    // Check if program exists
    const [program] = await t
      .select()
      .from(programsTable)
      .where(eq(programsTable.id, args.programId));

    if (!program) {
      throw new Error('Program not found');
    }

    // Check if user is already associated with this program
    const existingRole = await t
      .select()
      .from(programUserRolesTable)
      .where(
        and(
          eq(programUserRolesTable.programId, args.programId),
          eq(programUserRolesTable.userId, args.userId),
        ),
      );

    if (existingRole.length > 0) {
      throw new Error('User is already associated with this program');
    }

    // Add user as builder to the program
    await t.insert(programUserRolesTable).values({
      programId: args.programId,
      userId: args.userId,
      roleType: 'builder',
    });

    // Send notification to the invited user
    await ctx.server.pubsub.publish('notifications', t, {
      type: 'program',
      action: 'invited',
      recipientId: args.userId,
      entityId: args.programId,
    });
    await ctx.server.pubsub.publish('notificationsCount');

    return program;
  });
}

export function assignValidatorToProgramResolver(
  _root: Root,
  args: { programId: string; validatorId: string },
  ctx: Context,
) {
  const user = requireUser(ctx);

  return ctx.db.transaction(async (t) => {
    // Check if user is the program creator
    const hasAccess = await isInSameScope({
      scope: 'program_creator',
      userId: user.id,
      entityId: args.programId,
      db: t,
    });
    if (!hasAccess) {
      throw new Error('You are not allowed to assign validators to this program');
    }

    // Check if program exists
    const [program] = await t
      .select()
      .from(programsTable)
      .where(eq(programsTable.id, args.programId));

    if (!program) {
      throw new Error('Program not found');
    }

    // Check if user is already a validator for this program
    const existingValidator = await t
      .select()
      .from(programUserRolesTable)
      .where(
        and(
          eq(programUserRolesTable.programId, args.programId),
          eq(programUserRolesTable.userId, args.validatorId),
          eq(programUserRolesTable.roleType, 'validator'),
        ),
      );

    if (existingValidator.length > 0) {
      throw new Error('User is already a validator for this program');
    }

    // Add user as validator to the program
    await t.insert(programUserRolesTable).values({
      programId: args.programId,
      userId: args.validatorId,
      roleType: 'validator',
    });

    // Send notification to the assigned validator
    await ctx.server.pubsub.publish('notifications', t, {
      type: 'program',
      action: 'created',
      recipientId: args.validatorId,
      entityId: args.programId,
    });
    await ctx.server.pubsub.publish('notificationsCount');

    return program;
  });
}

export function removeValidatorFromProgramResolver(
  _root: Root,
  args: { programId: string; validatorId: string },
  ctx: Context,
) {
  const user = requireUser(ctx);

  return ctx.db.transaction(async (t) => {
    // Check if user is the program creator
    const hasAccess = await isInSameScope({
      scope: 'program_creator',
      userId: user.id,
      entityId: args.programId,
      db: t,
    });
    if (!hasAccess) {
      throw new Error('You are not allowed to remove validators from this program');
    }

    // Check if program exists
    const [program] = await t
      .select()
      .from(programsTable)
      .where(eq(programsTable.id, args.programId));

    if (!program) {
      throw new Error('Program not found');
    }

    // Remove the validator role
    await t
      .delete(programUserRolesTable)
      .where(
        and(
          eq(programUserRolesTable.programId, args.programId),
          eq(programUserRolesTable.userId, args.validatorId),
          eq(programUserRolesTable.roleType, 'validator'),
        ),
      );

    // Send notification to the removed validator
    await ctx.server.pubsub.publish('notifications', t, {
      type: 'program',
      action: 'rejected',
      recipientId: args.validatorId,
      entityId: args.programId,
    });
    await ctx.server.pubsub.publish('notificationsCount');

    return program;
  });
}

export async function addProgramKeywordResolver(
  _root: Root,
  args: { programId: string; keyword: string },
  ctx: Context,
) {
  const user = requireUser(ctx);

  return ctx.db.transaction(async (t) => {
    // Check if user has access to update the program
    const hasAccess = await isInSameScope({
      scope: 'program_creator',
      userId: user.id,
      entityId: args.programId,
      db: t,
    });
    if (!hasAccess) {
      throw new Error('You are not allowed to modify keywords for this program');
    }

    // Check if keyword exists
    let [existingKeyword] = await t
      .select()
      .from(keywordsTable)
      .where(eq(keywordsTable.name, args.keyword.trim()));

    if (!existingKeyword) {
      // Create new keyword
      [existingKeyword] = await t
        .insert(keywordsTable)
        .values({ name: args.keyword.trim() })
        .returning();
    }

    // Link keyword to program
    await t
      .insert(programsToKeywordsTable)
      .values({
        programId: args.programId,
        keywordId: existingKeyword.id,
      })
      .onConflictDoNothing();

    return existingKeyword;
  });
}

export async function removeProgramKeywordResolver(
  _root: Root,
  args: { programId: string; keyword: string },
  ctx: Context,
) {
  const user = requireUser(ctx);

  return ctx.db.transaction(async (t) => {
    // Check if user has access to update the program
    const hasAccess = await isInSameScope({
      scope: 'program_creator',
      userId: user.id,
      entityId: args.programId,
      db: t,
    });
    if (!hasAccess) {
      throw new Error('You are not allowed to modify keywords for this program');
    }

    // Find the keyword
    const [existingKeyword] = await t
      .select()
      .from(keywordsTable)
      .where(eq(keywordsTable.name, args.keyword.trim()));

    if (!existingKeyword) {
      throw new Error('Keyword not found');
    }

    // Remove the association
    await t
      .delete(programsToKeywordsTable)
      .where(
        and(
          eq(programsToKeywordsTable.programId, args.programId),
          eq(programsToKeywordsTable.keywordId, existingKeyword.id),
        ),
      );

    return true;
  });
}<|MERGE_RESOLUTION|>--- conflicted
+++ resolved
@@ -110,17 +110,12 @@
       case 'price':
         // sort by price, value can be 'asc' or 'desc'
         return sort === 'asc' ? asc(programsTable.price) : desc(programsTable.price);
-<<<<<<< HEAD
-      case 'type':
-        return eq(programsTable.type, f.value as 'regular' | 'funding');
-=======
       case 'imminent':
         // Only programs with a deadline within 7 days should be shown
         return and(
           gt(programsTable.deadline, new Date().toISOString()),
           lt(programsTable.deadline, new Date(Date.now() + 7 * 24 * 60 * 60 * 1000).toISOString()),
         );
->>>>>>> e1dffa0d
       default:
         return undefined;
     }
@@ -268,7 +263,7 @@
   args: { input: typeof CreateProgramInput.$inferInput },
   ctx: Context,
 ) {
-  const { keywords, links, validatorIds, ...inputData } = args.input;
+  const { keywords, links, ...inputData } = args.input;
 
   const user = requireUser(ctx);
 
@@ -276,33 +271,6 @@
     // Validate network
     if (inputData.network && !NETWORKS.includes(inputData.network)) {
       throw new Error('Invalid network');
-    }
-
-    // For funding programs, validate dates
-    if (inputData.type === 'funding') {
-      if (
-        !inputData.applicationStartDate ||
-        !inputData.applicationEndDate ||
-        !inputData.fundingStartDate ||
-        !inputData.fundingEndDate
-      ) {
-        throw new Error('All dates are required for funding programs');
-      }
-
-      const appStart = new Date(inputData.applicationStartDate);
-      const appEnd = new Date(inputData.applicationEndDate);
-      const fundStart = new Date(inputData.fundingStartDate);
-      const fundEnd = new Date(inputData.fundingEndDate);
-
-      if (appStart >= appEnd) {
-        throw new Error('Application start date must be before end date');
-      }
-      if (fundStart >= fundEnd) {
-        throw new Error('Funding start date must be before end date');
-      }
-      if (appEnd > fundStart) {
-        throw new Error('Application end date must be before or equal to funding start date');
-      }
     }
 
     // Create a properly typed object for the database insert
@@ -319,31 +287,9 @@
       status: inputData.status,
       visibility: inputData.visibility || 'public',
       network: inputData.network,
-
-      // New funding fields
-      type: inputData.type || 'regular',
-      applicationStartDate: inputData.applicationStartDate,
-      applicationEndDate: inputData.applicationEndDate,
-      fundingStartDate: inputData.fundingStartDate,
-      fundingEndDate: inputData.fundingEndDate,
-      fundingCondition: inputData.fundingCondition || 'open',
-      maxFundingAmount: inputData.maxFundingAmount,
-      feePercentage: inputData.feePercentage || 300, // Default 3%
-      customFeePercentage: inputData.customFeePercentage,
-      tierSettings: inputData.tierSettings
-        ? {
-            bronze: inputData.tierSettings.bronze || undefined,
-            silver: inputData.tierSettings.silver || undefined,
-            gold: inputData.tierSettings.gold || undefined,
-            platinum: inputData.tierSettings.platinum || undefined,
-          }
-        : null,
-      contractAddress: inputData.contractAddress,
-      terms: inputData.terms || 'ETH',
     };
 
     const [program] = await t.insert(programsTable).values(insertData).returning();
-
     if (inputData.image) {
       const fileUrl = await ctx.server.fileManager.uploadFile({
         file: inputData.image,
@@ -359,18 +305,7 @@
       roleType: 'sponsor',
     });
 
-    // Handle validators for funding programs
-    if (inputData.type === 'funding' && validatorIds?.length) {
-      await t.insert(programUserRolesTable).values(
-        validatorIds.map((validatorId) => ({
-          programId: program.id,
-          userId: validatorId,
-          roleType: 'validator' as const,
-        })),
-      );
-    }
-
-    // Handle keywords
+    // Handle keywords - create if they don't exist
     if (keywords?.length) {
       const keywordIds = [];
 
@@ -466,31 +401,6 @@
       .where(eq(programsTable.id, args.input.id));
     if (programStatus.status === 'published' && programData.price) {
       throw new Error('You are not allowed to update the price of a published program');
-    }
-
-    // For funding programs, validate dates if provided
-    if (programStatus.type === 'funding' || inputData.type === 'funding') {
-      if (
-        inputData.applicationStartDate &&
-        inputData.applicationEndDate &&
-        inputData.fundingStartDate &&
-        inputData.fundingEndDate
-      ) {
-        const appStart = new Date(inputData.applicationStartDate);
-        const appEnd = new Date(inputData.applicationEndDate);
-        const fundStart = new Date(inputData.fundingStartDate);
-        const fundEnd = new Date(inputData.fundingEndDate);
-
-        if (appStart >= appEnd) {
-          throw new Error('Application start date must be before end date');
-        }
-        if (fundStart >= fundEnd) {
-          throw new Error('Funding start date must be before end date');
-        }
-        if (appEnd > fundStart) {
-          throw new Error('Application end date must be before or equal to funding start date');
-        }
-      }
     }
 
     if (inputData.image) {
@@ -554,19 +464,6 @@
 
     // Transform links if present
     const updateData: Partial<Program> = { ...programData };
-
-    // Handle tier settings properly
-    if (inputData.tierSettings !== undefined) {
-      updateData.tierSettings = inputData.tierSettings
-        ? {
-            bronze: inputData.tierSettings.bronze || undefined,
-            silver: inputData.tierSettings.silver || undefined,
-            gold: inputData.tierSettings.gold || undefined,
-            platinum: inputData.tierSettings.platinum || undefined,
-          }
-        : null;
-    }
-
     if (links) {
       // delete existing links
       await t.delete(programsToLinksTable).where(eq(programsToLinksTable.programId, args.input.id));
