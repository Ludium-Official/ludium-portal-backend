--- conflicted
+++ resolved
@@ -1,26 +1,15 @@
-<<<<<<< HEAD
-import type { PaginationInput } from "@/graphql/types/common";
-=======
 import { onchainProgramInfoTable } from '@/db/schemas/v2/onchain-program-info';
 import { programsV2Table } from '@/db/schemas/v2/programs';
 import type { PaginationInput } from '@/graphql/types/common';
->>>>>>> f7b76204
 import type {
   CreateProgramV2Input,
   CreateProgramWithOnchainV2Input,
   UpdateProgramV2Input,
-<<<<<<< HEAD
-} from "@/graphql/v2/inputs/programs";
-import type { Context, Root } from "@/types";
-import { ProgramV2Service } from "../services";
-import { OnchainProgramInfoV2Service } from "../services/onchain-program-info.service";
-=======
 } from '@/graphql/v2/inputs/programs';
 import type { Context, Root } from '@/types';
 import { eq } from 'drizzle-orm';
 import { ProgramV2Service } from '../services';
 import { OnchainProgramInfoV2Service } from '../services/onchain-program-info.service';
->>>>>>> f7b76204
 
 export async function getProgramsV2Resolver(
   _root: Root,
