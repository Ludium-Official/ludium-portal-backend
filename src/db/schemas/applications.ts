import { relations } from 'drizzle-orm';
<<<<<<< HEAD
import {
  boolean,
  jsonb,
  pgEnum,
  pgTable,
  text,
  timestamp,
  uuid,
  varchar,
} from 'drizzle-orm/pg-core';
=======
import { jsonb, pgEnum, pgTable, text, timestamp, uuid, varchar } from 'drizzle-orm/pg-core';
import { commentsTable } from './comments';
>>>>>>> e1dffa0d
import { linksTable } from './links';
import { milestonesTable } from './milestones';
import { programsTable } from './programs';
import { usersTable } from './users';

export const applicationStatuses = [
  'pending',
  'accepted',
  'rejected',
  'completed',
  'submitted',
] as const;
export const applicationStatusEnum = pgEnum('application_status', applicationStatuses);

// Applications table
export const applicationsTable = pgTable('applications', {
  id: uuid('id').primaryKey().defaultRandom(),

  // Relationship with program
  programId: uuid('program_id')
    .notNull()
    .references(() => programsTable.id, { onDelete: 'cascade' }),

  // Relationship with user (builder)
  applicantId: uuid('applicant_id')
    .notNull()
    .references(() => usersTable.id, { onDelete: 'cascade' }),
  status: applicationStatusEnum('status').default('pending').notNull(),
  name: text('name').notNull(),
  content: text('content'),
  summary: varchar('summary', { length: 512 }),
  metadata: jsonb('metadata'),
  price: varchar('price', { length: 256 }).default('0').notNull(),
  rejectionReason: text('rejection_reason'),

  // Investment-specific fields (only used when program.type = 'funding')
  fundingTarget: varchar('funding_target', { length: 256 }),
  walletAddress: varchar('wallet_address', { length: 256 }),
  investmentTerms:
    jsonb('investment_terms').$type<
      {
        title: string;
        description: string;
        price: string;
        purchaseLimit?: number;
      }[]
    >(),
  fundingSuccessful: boolean('funding_successful').default(false),

  // Timestamps
  createdAt: timestamp('created_at', { mode: 'date' }).defaultNow().notNull(),
  updatedAt: timestamp('updated_at', { mode: 'date' })
    .defaultNow()
    .notNull()
    .$onUpdateFn(() => new Date()),
});

// Application relations
export const applicationRelations = relations(applicationsTable, ({ one, many }) => ({
  program: one(programsTable, {
    fields: [applicationsTable.programId],
    references: [programsTable.id],
  }),
  applicant: one(usersTable, {
    fields: [applicationsTable.applicantId],
    references: [usersTable.id],
  }),
  milestones: many(milestonesTable),
  comments: many(commentsTable),
}));

// Links
export const applicationsToLinksTable = pgTable('applications_to_links', {
  applicationId: uuid('application_id')
    .notNull()
    .references(() => applicationsTable.id, { onDelete: 'cascade' }),
  linkId: uuid('link_id')
    .notNull()
    .references(() => linksTable.id, { onDelete: 'cascade' }),
});

export const applicationsToLinksRelations = relations(applicationsToLinksTable, ({ one }) => ({
  application: one(applicationsTable, {
    fields: [applicationsToLinksTable.applicationId],
    references: [applicationsTable.id],
  }),
  link: one(linksTable, {
    fields: [applicationsToLinksTable.linkId],
    references: [linksTable.id],
  }),
}));

// Types for use in code
export type Application = typeof applicationsTable.$inferSelect;
export type NewApplication = typeof applicationsTable.$inferInsert;
export type ApplicationUpdate = Omit<
  Application,
  'id' | 'createdAt' | 'updatedAt' | 'programId' | 'applicantId'
>;
export type ApplicationStatusEnum = (typeof applicationStatuses)[number];<|MERGE_RESOLUTION|>--- conflicted
+++ resolved
@@ -1,5 +1,4 @@
 import { relations } from 'drizzle-orm';
-<<<<<<< HEAD
 import {
   boolean,
   jsonb,
@@ -10,10 +9,7 @@
   uuid,
   varchar,
 } from 'drizzle-orm/pg-core';
-=======
-import { jsonb, pgEnum, pgTable, text, timestamp, uuid, varchar } from 'drizzle-orm/pg-core';
 import { commentsTable } from './comments';
->>>>>>> e1dffa0d
 import { linksTable } from './links';
 import { milestonesTable } from './milestones';
 import { programsTable } from './programs';
