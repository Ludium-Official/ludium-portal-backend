import {
  type Program as DBProgram,
  fundingConditions,
  investmentTiers,
  programStatuses,
  programTypes,
  programVisibilities,
  programsTable,
  userTierAssignmentsTable,
} from '@/db/schemas';
import builder from '@/graphql/builder';
import { getApplicationsByProgramIdResolver } from '@/graphql/resolvers/applications';
import { getCommentsByCommentableResolver } from '@/graphql/resolvers/comments';
import { getLinksByProgramIdResolver } from '@/graphql/resolvers/links';
import {
  acceptProgramResolver,
  addProgramKeywordResolver,
  assignValidatorToProgramResolver,
  createProgramResolver,
  deleteProgramResolver,
  getProgramKeywordsByProgramIdResolver,
  getProgramKeywordsResolver,
  getProgramResolver,
  getProgramsResolver,
  inviteUserToProgramResolver,
  publishProgramResolver,
  rejectProgramResolver,
  removeProgramKeywordResolver,
  removeValidatorFromProgramResolver,
  updateProgramResolver,
} from '@/graphql/resolvers/programs';
import {
  getInvitedBuildersByProgramIdResolver,
  getUserResolver,
  getValidatorsByProgramIdResolver,
} from '@/graphql/resolvers/users';
import { ApplicationType } from '@/graphql/types/applications';
import { CommentType } from '@/graphql/types/comments';
import { KeywordType, PaginationInput } from '@/graphql/types/common';
import { Link, LinkInput } from '@/graphql/types/links';
import { User } from '@/graphql/types/users';
import BigNumber from 'bignumber.js';
import { and, eq } from 'drizzle-orm';

/* -------------------------------------------------------------------------- */
/*                                    Types                                   */
/* -------------------------------------------------------------------------- */
export const ProgramStatusEnum = builder.enumType('ProgramStatus', {
  values: programStatuses,
});

export const ProgramVisibilityEnum = builder.enumType('ProgramVisibility', {
  values: programVisibilities,
});

export const ProgramTypeEnum = builder.enumType('ProgramType', {
  values: programTypes,
});

export const FundingConditionEnum = builder.enumType('FundingCondition', {
  values: fundingConditions,
});

export const InvestmentTierEnum = builder.enumType('InvestmentTier', {
  values: investmentTiers,
});

// Define tier config object reference first
export const TierConfigType = builder.objectRef<{
  enabled: boolean;
  maxAmount: string;
}>('TierConfig');

TierConfigType.implement({
  fields: (t) => ({
    enabled: t.exposeBoolean('enabled'),
    maxAmount: t.exposeString('maxAmount'),
  }),
});

// Tier settings for funding programs
export const TierSettingsType = builder.objectRef<{
  bronze?: { enabled: boolean; maxAmount: string };
  silver?: { enabled: boolean; maxAmount: string };
  gold?: { enabled: boolean; maxAmount: string };
  platinum?: { enabled: boolean; maxAmount: string };
}>('TierSettings');

TierSettingsType.implement({
  fields: (t) => ({
    bronze: t.field({
      type: TierConfigType,
      nullable: true,
      resolve: (parent) => parent.bronze || null,
    }),
    silver: t.field({
      type: TierConfigType,
      nullable: true,
      resolve: (parent) => parent.silver || null,
    }),
    gold: t.field({
      type: TierConfigType,
      nullable: true,
      resolve: (parent) => parent.gold || null,
    }),
    platinum: t.field({
      type: TierConfigType,
      nullable: true,
      resolve: (parent) => parent.platinum || null,
    }),
  }),
});

export const ProgramType = builder.objectRef<DBProgram>('Program').implement({
  fields: (t) => ({
    id: t.exposeID('id'),
    name: t.exposeString('name'),
    summary: t.exposeString('summary'),
    description: t.exposeString('description'),
    price: t.exposeString('price'),
    currency: t.exposeString('currency'),
    educhainProgramId: t.exposeInt('educhainProgramId'),
    txHash: t.exposeString('txHash'),
    network: t.exposeString('network'),
    rejectionReason: t.exposeString('rejectionReason'),
    deadline: t.field({
      type: 'Date',
      resolve: (program) => (program.deadline ? new Date(program.deadline) : null),
    }),
    keywords: t.field({
      type: [KeywordType],
      resolve: async (program, _args, ctx) =>
        getProgramKeywordsByProgramIdResolver({}, { programId: program.id }, ctx),
    }),
    links: t.field({
      type: [Link],
      resolve: async (program, _args, ctx) =>
        getLinksByProgramIdResolver({}, { programId: program.id }, ctx),
    }),
    status: t.field({
      type: ProgramStatusEnum,
      resolve: (program) => program.status,
    }),
    visibility: t.field({
      type: ProgramVisibilityEnum,
      resolve: (program) => program.visibility,
    }),
    creator: t.field({
      type: User,
      resolve: async (program, _args, ctx) => getUserResolver({}, { id: program.creatorId }, ctx),
    }),
    validators: t.field({
      type: [User],
      resolve: async (program, _args, ctx) =>
        getValidatorsByProgramIdResolver({}, { programId: program.id }, ctx),
    }),
    invitedBuilders: t.field({
      type: [User],
      resolve: async (program, _args, ctx) =>
        getInvitedBuildersByProgramIdResolver({}, { programId: program.id }, ctx),
    }),
    applications: t.field({
      type: [ApplicationType],
      resolve: async (program, _args, ctx) =>
        getApplicationsByProgramIdResolver({}, { programId: program.id }, ctx),
    }),
    comments: t.field({
      type: [CommentType],
      resolve: async (program, _args, ctx) =>
        getCommentsByCommentableResolver(
          {},
          { commentableType: 'program', commentableId: program.id },
          ctx,
        ),
    }),
    image: t.exposeString('image'),

    // New funding/investment fields
    type: t.field({
      type: ProgramTypeEnum,
      resolve: (program) => program.type,
    }),
    applicationStartDate: t.field({
      type: 'Date',
      nullable: true,
      resolve: (program) => program.applicationStartDate,
    }),
    applicationEndDate: t.field({
      type: 'Date',
      nullable: true,
      resolve: (program) => program.applicationEndDate,
    }),
    fundingStartDate: t.field({
      type: 'Date',
      nullable: true,
      resolve: (program) => program.fundingStartDate,
    }),
    fundingEndDate: t.field({
      type: 'Date',
      nullable: true,
      resolve: (program) => program.fundingEndDate,
    }),
    fundingCondition: t.field({
      type: FundingConditionEnum,
      nullable: true,
      resolve: (program) => program.fundingCondition,
    }),
    maxFundingAmount: t.exposeString('maxFundingAmount'),
    feePercentage: t.exposeInt('feePercentage'),
    customFeePercentage: t.exposeInt('customFeePercentage'),
    tierSettings: t.field({
      type: TierSettingsType,
      nullable: true,
      resolve: (program) => program.tierSettings,
    }),
    contractAddress: t.exposeString('contractAddress'),
    terms: t.exposeString('terms'),

    // Tier assignments for funding programs
    tierAssignments: t.field({
      type: [UserTierAssignmentType],
      resolve: async (program, _args, ctx) => {
        if (program.type !== 'funding') return [];

        const assignments = await ctx.db
          .select()
          .from(userTierAssignmentsTable)
          .where(eq(userTierAssignmentsTable.programId, program.id));

        return assignments;
      },
    }),
  }),
});

export const PaginatedProgramsType = builder
  .objectRef<{ data: DBProgram[]; count: number }>('PaginatedPrograms')
  .implement({
    fields: (t) => ({
      data: t.field({
        type: [ProgramType],
        resolve: (parent) => parent.data,
      }),
      count: t.field({
        type: 'Int',
        resolve: (parent) => parent.count,
      }),
    }),
  });

// User tier assignment for funding programs
export const UserTierAssignmentType = builder.objectRef<{
  id: string;
  programId: string;
  userId: string;
  tier: 'bronze' | 'silver' | 'gold' | 'platinum';
  maxInvestmentAmount: string;
  createdAt: Date;
}>('UserTierAssignment');

UserTierAssignmentType.implement({
  fields: (t) => ({
    id: t.exposeID('id'),
    programId: t.exposeString('programId'),
    userId: t.exposeString('userId'),
    tier: t.field({
      type: InvestmentTierEnum,
      resolve: (assignment) => assignment.tier,
    }),
    maxInvestmentAmount: t.exposeString('maxInvestmentAmount'),
    user: t.field({
      type: User,
      resolve: async (assignment, _args, ctx) =>
        getUserResolver({}, { id: assignment.userId }, ctx),
    }),
    program: t.field({
      type: ProgramType,
      resolve: async (assignment, _args, ctx) =>
        getProgramResolver({}, { id: assignment.programId }, ctx),
    }),
    createdAt: t.field({
      type: 'Date',
      resolve: (assignment) => assignment.createdAt,
    }),
  }),
});

export const AssignUserTierInput = builder.inputType('AssignUserTierInput', {
  fields: (t) => ({
    programId: t.id({ required: true }),
    userId: t.id({ required: true }),
    tier: t.field({ type: InvestmentTierEnum, required: true }),
    maxInvestmentAmount: t.string({ required: true }),
  }),
});

/* -------------------------------------------------------------------------- */
/*                                   Inputs                                   */
/* -------------------------------------------------------------------------- */

export const TierConfigInput = builder.inputType('TierConfigInput', {
  fields: (t) => ({
    enabled: t.boolean({ required: true }),
    maxAmount: t.string({ required: true }),
  }),
});

export const TierSettingsInput = builder.inputType('TierSettingsInput', {
  fields: (t) => ({
    bronze: t.field({ type: TierConfigInput, required: false }),
    silver: t.field({ type: TierConfigInput, required: false }),
    gold: t.field({ type: TierConfigInput, required: false }),
    platinum: t.field({ type: TierConfigInput, required: false }),
  }),
});

export const CreateProgramInput = builder.inputType('CreateProgramInput', {
  fields: (t) => ({
    name: t.string({ required: true }),
    summary: t.string(),
    description: t.string(),
    price: t.string({
      required: true,
      validate: {
        refine(value) {
          return new BigNumber(value).isPositive();
        },
      },
    }),
    currency: t.string(),
    deadline: t.string({ required: true }),
    keywords: t.stringList({ required: true }),
    links: t.field({ type: [LinkInput] }),
    network: t.string({ required: true }),
    visibility: t.field({ type: ProgramVisibilityEnum }),
<<<<<<< HEAD
    image: t.field({ type: 'Upload' }),

    // New funding/investment fields
    type: t.field({ type: ProgramTypeEnum, required: false }),
    applicationStartDate: t.field({ type: 'Date', required: false }),
    applicationEndDate: t.field({ type: 'Date', required: false }),
    fundingStartDate: t.field({ type: 'Date', required: false }),
    fundingEndDate: t.field({ type: 'Date', required: false }),
    fundingCondition: t.field({ type: FundingConditionEnum, required: false }),
    maxFundingAmount: t.string({ required: false }),
    feePercentage: t.int({ required: false }),
    customFeePercentage: t.int({ required: false }),
    tierSettings: t.field({ type: TierSettingsInput, required: false }),
    contractAddress: t.string({ required: false }),
    terms: t.string({ required: false }),
    validatorIds: t.idList({ required: false }), // For funding programs
=======
    status: t.field({ type: ProgramStatusEnum, defaultValue: 'pending' }),
    image: t.field({ type: 'Upload', required: true }),
>>>>>>> e1dffa0d
  }),
});

export const UpdateProgramInput = builder.inputType('UpdateProgramInput', {
  fields: (t) => ({
    id: t.id({ required: true }),
    name: t.string(),
    summary: t.string(),
    description: t.string(),
    price: t.string({
      validate: {
        refine(value) {
          return new BigNumber(value).isPositive();
        },
      },
    }),
    currency: t.string(),
    deadline: t.string(),
    keywords: t.stringList(),
    links: t.field({ type: [LinkInput] }),
    status: t.field({ type: ProgramStatusEnum }),
    visibility: t.field({ type: ProgramVisibilityEnum }),
    network: t.string(),
    image: t.field({ type: 'Upload' }),

    // New funding/investment fields
    type: t.field({ type: ProgramTypeEnum, required: false }),
    applicationStartDate: t.field({ type: 'Date', required: false }),
    applicationEndDate: t.field({ type: 'Date', required: false }),
    fundingStartDate: t.field({ type: 'Date', required: false }),
    fundingEndDate: t.field({ type: 'Date', required: false }),
    fundingCondition: t.field({ type: FundingConditionEnum, required: false }),
    maxFundingAmount: t.string({ required: false }),
    feePercentage: t.int({ required: false }),
    customFeePercentage: t.int({ required: false }),
    tierSettings: t.field({ type: TierSettingsInput, required: false }),
    contractAddress: t.string({ required: false }),
    terms: t.string({ required: false }),
  }),
});

/* -------------------------------------------------------------------------- */
/*                            Queries and mutations                           */
/* -------------------------------------------------------------------------- */
builder.queryFields((t) => ({
  programs: t.field({
    type: PaginatedProgramsType,
    args: {
      pagination: t.arg({ type: PaginationInput, required: false }),
    },
    resolve: getProgramsResolver,
  }),
  program: t.field({
    type: ProgramType,
    args: {
      id: t.arg.id({ required: true }),
    },
    resolve: getProgramResolver,
  }),
  keywords: t.field({
    type: [KeywordType],
    authScopes: { user: true },
    resolve: getProgramKeywordsResolver,
  }),
}));

builder.mutationFields((t) => ({
  createProgram: t.field({
    type: ProgramType,
    authScopes: { user: true },
    args: {
      input: t.arg({ type: CreateProgramInput, required: true }),
    },
    resolve: createProgramResolver,
  }),
  updateProgram: t.field({
    type: ProgramType,
    authScopes: (_, args) => ({
      programSponsor: { programId: args.input.id },
      admin: true,
    }),
    args: {
      input: t.arg({ type: UpdateProgramInput, required: true }),
    },
    resolve: updateProgramResolver,
  }),
  deleteProgram: t.field({
    type: 'Boolean',
    authScopes: (_, args) => ({
      programSponsor: { programId: args.id },
      admin: true,
    }),
    args: {
      id: t.arg.id({ required: true }),
    },
    resolve: deleteProgramResolver,
  }),
  acceptProgram: t.field({
    type: ProgramType,
    authScopes: { user: true },
    args: {
      id: t.arg.id({ required: true }),
    },
    resolve: acceptProgramResolver,
  }),
  rejectProgram: t.field({
    type: ProgramType,
    authScopes: { user: true },
    args: {
      id: t.arg.id({ required: true }),
      rejectionReason: t.arg.string({ required: false }),
    },
    resolve: rejectProgramResolver,
  }),
  submitProgram: t.field({
    type: ProgramType,
    authScopes: (_, args) => ({
      programSponsor: { programId: args.id },
      admin: true,
    }),
    args: {
      id: t.arg.id({ required: true }),
      educhainProgramId: t.arg.int({ required: true }),
      txHash: t.arg.string({ required: true }),
    },
    resolve: publishProgramResolver,
  }),
  inviteUserToProgram: t.field({
    type: ProgramType,
    authScopes: (_, args) => ({
      programSponsor: { programId: args.programId },
      admin: true,
    }),
    args: {
      programId: t.arg.id({ required: true }),
      userId: t.arg.id({ required: true }),
    },
    resolve: inviteUserToProgramResolver,
  }),
  assignValidatorToProgram: t.field({
    type: ProgramType,
    authScopes: (_, args) => ({
      programSponsor: { programId: args.programId },
      admin: true,
    }),
    args: {
      programId: t.arg.id({ required: true }),
      validatorId: t.arg.id({ required: true }),
    },
    resolve: assignValidatorToProgramResolver,
  }),
  removeValidatorFromProgram: t.field({
    type: ProgramType,
    authScopes: (_, args) => ({
      programSponsor: { programId: args.programId },
      admin: true,
    }),
    args: {
      programId: t.arg.id({ required: true }),
      validatorId: t.arg.id({ required: true }),
    },
    resolve: removeValidatorFromProgramResolver,
  }),
  addProgramKeyword: t.field({
    type: KeywordType,
    authScopes: (_, args) => ({
      programSponsor: { programId: args.programId },
      admin: true,
    }),
    args: {
      programId: t.arg.id({ required: true }),
      keyword: t.arg.string({ required: true }),
    },
    resolve: addProgramKeywordResolver,
  }),
  removeProgramKeyword: t.field({
    type: 'Boolean',
    authScopes: (_, args) => ({
      programSponsor: { programId: args.programId },
      admin: true,
    }),
    args: {
      programId: t.arg.id({ required: true }),
      keyword: t.arg.string({ required: true }),
    },
    resolve: removeProgramKeywordResolver,
  }),
  assignUserTier: t.field({
    type: UserTierAssignmentType,
    authScopes: (_, args) => ({
      programSponsor: { programId: args.input.programId },
      admin: true,
    }),
    args: {
      input: t.arg({ type: AssignUserTierInput, required: true }),
    },
    resolve: async (_root, args, ctx) => {
      const { programId, userId, tier, maxInvestmentAmount } = args.input;

      // Check if program exists and is a funding program
      const [program] = await ctx.db
        .select()
        .from(programsTable)
        .where(eq(programsTable.id, programId));

      if (!program) {
        throw new Error('Program not found');
      }

      if (program.type !== 'funding') {
        throw new Error('Tier assignments are only available for funding programs');
      }

      // Check if user already has a tier assignment for this program
      const [existingAssignment] = await ctx.db
        .select()
        .from(userTierAssignmentsTable)
        .where(
          and(
            eq(userTierAssignmentsTable.programId, programId),
            eq(userTierAssignmentsTable.userId, userId),
          ),
        );

      if (existingAssignment) {
        // Update existing assignment
        const [updatedAssignment] = await ctx.db
          .update(userTierAssignmentsTable)
          .set({ tier, maxInvestmentAmount })
          .where(eq(userTierAssignmentsTable.id, existingAssignment.id))
          .returning();

        return updatedAssignment;
      }

      // Create new assignment
      const [newAssignment] = await ctx.db
        .insert(userTierAssignmentsTable)
        .values({ programId, userId, tier, maxInvestmentAmount })
        .returning();

      return newAssignment;
    },
  }),
  removeUserTier: t.field({
    type: 'Boolean',
    authScopes: (_, args) => ({
      programSponsor: { programId: args.programId },
      admin: true,
    }),
    args: {
      programId: t.arg.id({ required: true }),
      userId: t.arg.id({ required: true }),
    },
    resolve: async (_root, args, ctx) => {
      await ctx.db
        .delete(userTierAssignmentsTable)
        .where(
          and(
            eq(userTierAssignmentsTable.programId, args.programId),
            eq(userTierAssignmentsTable.userId, args.userId),
          ),
        );

      return true;
    },
  }),
}));<|MERGE_RESOLUTION|>--- conflicted
+++ resolved
@@ -1,13 +1,4 @@
-import {
-  type Program as DBProgram,
-  fundingConditions,
-  investmentTiers,
-  programStatuses,
-  programTypes,
-  programVisibilities,
-  programsTable,
-  userTierAssignmentsTable,
-} from '@/db/schemas';
+import { type Program as DBProgram, programStatuses, programVisibilities } from '@/db/schemas';
 import builder from '@/graphql/builder';
 import { getApplicationsByProgramIdResolver } from '@/graphql/resolvers/applications';
 import { getCommentsByCommentableResolver } from '@/graphql/resolvers/comments';
@@ -40,7 +31,6 @@
 import { Link, LinkInput } from '@/graphql/types/links';
 import { User } from '@/graphql/types/users';
 import BigNumber from 'bignumber.js';
-import { and, eq } from 'drizzle-orm';
 
 /* -------------------------------------------------------------------------- */
 /*                                    Types                                   */
@@ -51,64 +41,6 @@
 
 export const ProgramVisibilityEnum = builder.enumType('ProgramVisibility', {
   values: programVisibilities,
-});
-
-export const ProgramTypeEnum = builder.enumType('ProgramType', {
-  values: programTypes,
-});
-
-export const FundingConditionEnum = builder.enumType('FundingCondition', {
-  values: fundingConditions,
-});
-
-export const InvestmentTierEnum = builder.enumType('InvestmentTier', {
-  values: investmentTiers,
-});
-
-// Define tier config object reference first
-export const TierConfigType = builder.objectRef<{
-  enabled: boolean;
-  maxAmount: string;
-}>('TierConfig');
-
-TierConfigType.implement({
-  fields: (t) => ({
-    enabled: t.exposeBoolean('enabled'),
-    maxAmount: t.exposeString('maxAmount'),
-  }),
-});
-
-// Tier settings for funding programs
-export const TierSettingsType = builder.objectRef<{
-  bronze?: { enabled: boolean; maxAmount: string };
-  silver?: { enabled: boolean; maxAmount: string };
-  gold?: { enabled: boolean; maxAmount: string };
-  platinum?: { enabled: boolean; maxAmount: string };
-}>('TierSettings');
-
-TierSettingsType.implement({
-  fields: (t) => ({
-    bronze: t.field({
-      type: TierConfigType,
-      nullable: true,
-      resolve: (parent) => parent.bronze || null,
-    }),
-    silver: t.field({
-      type: TierConfigType,
-      nullable: true,
-      resolve: (parent) => parent.silver || null,
-    }),
-    gold: t.field({
-      type: TierConfigType,
-      nullable: true,
-      resolve: (parent) => parent.gold || null,
-    }),
-    platinum: t.field({
-      type: TierConfigType,
-      nullable: true,
-      resolve: (parent) => parent.platinum || null,
-    }),
-  }),
 });
 
 export const ProgramType = builder.objectRef<DBProgram>('Program').implement({
@@ -174,62 +106,6 @@
         ),
     }),
     image: t.exposeString('image'),
-
-    // New funding/investment fields
-    type: t.field({
-      type: ProgramTypeEnum,
-      resolve: (program) => program.type,
-    }),
-    applicationStartDate: t.field({
-      type: 'Date',
-      nullable: true,
-      resolve: (program) => program.applicationStartDate,
-    }),
-    applicationEndDate: t.field({
-      type: 'Date',
-      nullable: true,
-      resolve: (program) => program.applicationEndDate,
-    }),
-    fundingStartDate: t.field({
-      type: 'Date',
-      nullable: true,
-      resolve: (program) => program.fundingStartDate,
-    }),
-    fundingEndDate: t.field({
-      type: 'Date',
-      nullable: true,
-      resolve: (program) => program.fundingEndDate,
-    }),
-    fundingCondition: t.field({
-      type: FundingConditionEnum,
-      nullable: true,
-      resolve: (program) => program.fundingCondition,
-    }),
-    maxFundingAmount: t.exposeString('maxFundingAmount'),
-    feePercentage: t.exposeInt('feePercentage'),
-    customFeePercentage: t.exposeInt('customFeePercentage'),
-    tierSettings: t.field({
-      type: TierSettingsType,
-      nullable: true,
-      resolve: (program) => program.tierSettings,
-    }),
-    contractAddress: t.exposeString('contractAddress'),
-    terms: t.exposeString('terms'),
-
-    // Tier assignments for funding programs
-    tierAssignments: t.field({
-      type: [UserTierAssignmentType],
-      resolve: async (program, _args, ctx) => {
-        if (program.type !== 'funding') return [];
-
-        const assignments = await ctx.db
-          .select()
-          .from(userTierAssignmentsTable)
-          .where(eq(userTierAssignmentsTable.programId, program.id));
-
-        return assignments;
-      },
-    }),
   }),
 });
 
@@ -248,72 +124,9 @@
     }),
   });
 
-// User tier assignment for funding programs
-export const UserTierAssignmentType = builder.objectRef<{
-  id: string;
-  programId: string;
-  userId: string;
-  tier: 'bronze' | 'silver' | 'gold' | 'platinum';
-  maxInvestmentAmount: string;
-  createdAt: Date;
-}>('UserTierAssignment');
-
-UserTierAssignmentType.implement({
-  fields: (t) => ({
-    id: t.exposeID('id'),
-    programId: t.exposeString('programId'),
-    userId: t.exposeString('userId'),
-    tier: t.field({
-      type: InvestmentTierEnum,
-      resolve: (assignment) => assignment.tier,
-    }),
-    maxInvestmentAmount: t.exposeString('maxInvestmentAmount'),
-    user: t.field({
-      type: User,
-      resolve: async (assignment, _args, ctx) =>
-        getUserResolver({}, { id: assignment.userId }, ctx),
-    }),
-    program: t.field({
-      type: ProgramType,
-      resolve: async (assignment, _args, ctx) =>
-        getProgramResolver({}, { id: assignment.programId }, ctx),
-    }),
-    createdAt: t.field({
-      type: 'Date',
-      resolve: (assignment) => assignment.createdAt,
-    }),
-  }),
-});
-
-export const AssignUserTierInput = builder.inputType('AssignUserTierInput', {
-  fields: (t) => ({
-    programId: t.id({ required: true }),
-    userId: t.id({ required: true }),
-    tier: t.field({ type: InvestmentTierEnum, required: true }),
-    maxInvestmentAmount: t.string({ required: true }),
-  }),
-});
-
 /* -------------------------------------------------------------------------- */
 /*                                   Inputs                                   */
 /* -------------------------------------------------------------------------- */
-
-export const TierConfigInput = builder.inputType('TierConfigInput', {
-  fields: (t) => ({
-    enabled: t.boolean({ required: true }),
-    maxAmount: t.string({ required: true }),
-  }),
-});
-
-export const TierSettingsInput = builder.inputType('TierSettingsInput', {
-  fields: (t) => ({
-    bronze: t.field({ type: TierConfigInput, required: false }),
-    silver: t.field({ type: TierConfigInput, required: false }),
-    gold: t.field({ type: TierConfigInput, required: false }),
-    platinum: t.field({ type: TierConfigInput, required: false }),
-  }),
-});
-
 export const CreateProgramInput = builder.inputType('CreateProgramInput', {
   fields: (t) => ({
     name: t.string({ required: true }),
@@ -333,27 +146,8 @@
     links: t.field({ type: [LinkInput] }),
     network: t.string({ required: true }),
     visibility: t.field({ type: ProgramVisibilityEnum }),
-<<<<<<< HEAD
-    image: t.field({ type: 'Upload' }),
-
-    // New funding/investment fields
-    type: t.field({ type: ProgramTypeEnum, required: false }),
-    applicationStartDate: t.field({ type: 'Date', required: false }),
-    applicationEndDate: t.field({ type: 'Date', required: false }),
-    fundingStartDate: t.field({ type: 'Date', required: false }),
-    fundingEndDate: t.field({ type: 'Date', required: false }),
-    fundingCondition: t.field({ type: FundingConditionEnum, required: false }),
-    maxFundingAmount: t.string({ required: false }),
-    feePercentage: t.int({ required: false }),
-    customFeePercentage: t.int({ required: false }),
-    tierSettings: t.field({ type: TierSettingsInput, required: false }),
-    contractAddress: t.string({ required: false }),
-    terms: t.string({ required: false }),
-    validatorIds: t.idList({ required: false }), // For funding programs
-=======
     status: t.field({ type: ProgramStatusEnum, defaultValue: 'pending' }),
     image: t.field({ type: 'Upload', required: true }),
->>>>>>> e1dffa0d
   }),
 });
 
@@ -378,20 +172,6 @@
     visibility: t.field({ type: ProgramVisibilityEnum }),
     network: t.string(),
     image: t.field({ type: 'Upload' }),
-
-    // New funding/investment fields
-    type: t.field({ type: ProgramTypeEnum, required: false }),
-    applicationStartDate: t.field({ type: 'Date', required: false }),
-    applicationEndDate: t.field({ type: 'Date', required: false }),
-    fundingStartDate: t.field({ type: 'Date', required: false }),
-    fundingEndDate: t.field({ type: 'Date', required: false }),
-    fundingCondition: t.field({ type: FundingConditionEnum, required: false }),
-    maxFundingAmount: t.string({ required: false }),
-    feePercentage: t.int({ required: false }),
-    customFeePercentage: t.int({ required: false }),
-    tierSettings: t.field({ type: TierSettingsInput, required: false }),
-    contractAddress: t.string({ required: false }),
-    terms: t.string({ required: false }),
   }),
 });
 
@@ -541,84 +321,4 @@
     },
     resolve: removeProgramKeywordResolver,
   }),
-  assignUserTier: t.field({
-    type: UserTierAssignmentType,
-    authScopes: (_, args) => ({
-      programSponsor: { programId: args.input.programId },
-      admin: true,
-    }),
-    args: {
-      input: t.arg({ type: AssignUserTierInput, required: true }),
-    },
-    resolve: async (_root, args, ctx) => {
-      const { programId, userId, tier, maxInvestmentAmount } = args.input;
-
-      // Check if program exists and is a funding program
-      const [program] = await ctx.db
-        .select()
-        .from(programsTable)
-        .where(eq(programsTable.id, programId));
-
-      if (!program) {
-        throw new Error('Program not found');
-      }
-
-      if (program.type !== 'funding') {
-        throw new Error('Tier assignments are only available for funding programs');
-      }
-
-      // Check if user already has a tier assignment for this program
-      const [existingAssignment] = await ctx.db
-        .select()
-        .from(userTierAssignmentsTable)
-        .where(
-          and(
-            eq(userTierAssignmentsTable.programId, programId),
-            eq(userTierAssignmentsTable.userId, userId),
-          ),
-        );
-
-      if (existingAssignment) {
-        // Update existing assignment
-        const [updatedAssignment] = await ctx.db
-          .update(userTierAssignmentsTable)
-          .set({ tier, maxInvestmentAmount })
-          .where(eq(userTierAssignmentsTable.id, existingAssignment.id))
-          .returning();
-
-        return updatedAssignment;
-      }
-
-      // Create new assignment
-      const [newAssignment] = await ctx.db
-        .insert(userTierAssignmentsTable)
-        .values({ programId, userId, tier, maxInvestmentAmount })
-        .returning();
-
-      return newAssignment;
-    },
-  }),
-  removeUserTier: t.field({
-    type: 'Boolean',
-    authScopes: (_, args) => ({
-      programSponsor: { programId: args.programId },
-      admin: true,
-    }),
-    args: {
-      programId: t.arg.id({ required: true }),
-      userId: t.arg.id({ required: true }),
-    },
-    resolve: async (_root, args, ctx) => {
-      await ctx.db
-        .delete(userTierAssignmentsTable)
-        .where(
-          and(
-            eq(userTierAssignmentsTable.programId, args.programId),
-            eq(userTierAssignmentsTable.userId, args.userId),
-          ),
-        );
-
-      return true;
-    },
-  }),
 }));