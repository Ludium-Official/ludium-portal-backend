import {
  type Program as DBProgram,
  fundingConditions,
  investmentTiers,
  programStatuses,
  programTypes,
  programVisibilities,
  programsTable,
  userTierAssignmentsTable,
} from '@/db/schemas';
import builder from '@/graphql/builder';
import { getApplicationsByProgramIdResolver } from '@/graphql/resolvers/applications';
import { getCommentsByCommentableResolver } from '@/graphql/resolvers/comments';
import { getLinksByProgramIdResolver } from '@/graphql/resolvers/links';
import {
  acceptProgramResolver,
  addProgramKeywordResolver,
  assignValidatorToProgramResolver,
  createProgramResolver,
  deleteProgramResolver,
  getProgramKeywordsByProgramIdResolver,
  getProgramKeywordsResolver,
  getProgramResolver,
  getProgramsResolver,
  inviteUserToProgramResolver,
  publishProgramResolver,
  rejectProgramResolver,
  removeProgramKeywordResolver,
  removeValidatorFromProgramResolver,
  updateProgramResolver,
} from '@/graphql/resolvers/programs';
import {
  getInvitedBuildersByProgramIdResolver,
  getUserResolver,
  getValidatorsByProgramIdResolver,
} from '@/graphql/resolvers/users';
import { ApplicationType } from '@/graphql/types/applications';
import { CommentType } from '@/graphql/types/comments';
import { KeywordType, PaginationInput } from '@/graphql/types/common';
import { Link, LinkInput } from '@/graphql/types/links';
import { User } from '@/graphql/types/users';
import BigNumber from 'bignumber.js';
import { and, eq } from 'drizzle-orm';

/* -------------------------------------------------------------------------- */
/*                                    Types                                   */
/* -------------------------------------------------------------------------- */
export const ProgramStatusEnum = builder.enumType('ProgramStatus', {
  values: programStatuses,
});

export const ProgramVisibilityEnum = builder.enumType('ProgramVisibility', {
  values: programVisibilities,
});

export const ProgramTypeEnum = builder.enumType('ProgramType', {
  values: programTypes,
});

export const FundingConditionEnum = builder.enumType('FundingCondition', {
  values: fundingConditions,
});

export const InvestmentTierEnum = builder.enumType('InvestmentTier', {
  values: investmentTiers,
});

// Define tier config object reference first
export const TierConfigType = builder.objectRef<{
  enabled: boolean;
  maxAmount: string;
}>('TierConfig');

TierConfigType.implement({
  fields: (t) => ({
    enabled: t.exposeBoolean('enabled'),
    maxAmount: t.exposeString('maxAmount'),
  }),
});

// Tier settings for funding programs
export const TierSettingsType = builder.objectRef<{
  bronze?: { enabled: boolean; maxAmount: string };
  silver?: { enabled: boolean; maxAmount: string };
  gold?: { enabled: boolean; maxAmount: string };
  platinum?: { enabled: boolean; maxAmount: string };
}>('TierSettings');

TierSettingsType.implement({
  fields: (t) => ({
    bronze: t.field({
      type: TierConfigType,
      nullable: true,
      resolve: (parent) => parent.bronze || null,
    }),
    silver: t.field({
      type: TierConfigType,
      nullable: true,
      resolve: (parent) => parent.silver || null,
    }),
    gold: t.field({
      type: TierConfigType,
      nullable: true,
      resolve: (parent) => parent.gold || null,
    }),
    platinum: t.field({
      type: TierConfigType,
      nullable: true,
      resolve: (parent) => parent.platinum || null,
    }),
  }),
});

export const ProgramType = builder.objectRef<DBProgram>('Program').implement({
  fields: (t) => ({
    id: t.exposeID('id'),
    name: t.exposeString('name'),
    summary: t.exposeString('summary'),
    description: t.exposeString('description'),
    price: t.exposeString('price'),
    currency: t.exposeString('currency'),
    educhainProgramId: t.exposeInt('educhainProgramId'),
    txHash: t.exposeString('txHash'),
    network: t.exposeString('network'),
    rejectionReason: t.exposeString('rejectionReason'),
    deadline: t.field({
      type: 'Date',
      resolve: (program) => (program.deadline ? new Date(program.deadline) : null),
    }),
    keywords: t.field({
      type: [KeywordType],
      resolve: async (program, _args, ctx) =>
        getProgramKeywordsByProgramIdResolver({}, { programId: program.id }, ctx),
    }),
    links: t.field({
      type: [Link],
      resolve: async (program, _args, ctx) =>
        getLinksByProgramIdResolver({}, { programId: program.id }, ctx),
    }),
    status: t.field({
      type: ProgramStatusEnum,
      resolve: (program) => program.status,
    }),
    visibility: t.field({
      type: ProgramVisibilityEnum,
      resolve: (program) => program.visibility,
    }),
    creator: t.field({
      type: User,
      resolve: async (program, _args, ctx) => getUserResolver({}, { id: program.creatorId }, ctx),
    }),
    validators: t.field({
      type: [User],
      resolve: async (program, _args, ctx) =>
        getValidatorsByProgramIdResolver({}, { programId: program.id }, ctx),
    }),
    invitedBuilders: t.field({
      type: [User],
      resolve: async (program, _args, ctx) =>
        getInvitedBuildersByProgramIdResolver({}, { programId: program.id }, ctx),
    }),
    applications: t.field({
      type: [ApplicationType],
      resolve: async (program, _args, ctx) =>
        getApplicationsByProgramIdResolver({}, { programId: program.id }, ctx),
    }),
    comments: t.field({
      type: [CommentType],
      resolve: async (program, _args, ctx) =>
        getCommentsByCommentableResolver(
          {},
          { commentableType: 'program', commentableId: program.id },
          ctx,
        ),
    }),
    image: t.exposeString('image'),

    // New funding/investment fields
    type: t.field({
      type: ProgramTypeEnum,
      resolve: (program) => program.type,
    }),
    applicationStartDate: t.field({
      type: 'Date',
      nullable: true,
      resolve: (program) => program.applicationStartDate,
    }),
    applicationEndDate: t.field({
      type: 'Date',
      nullable: true,
      resolve: (program) => program.applicationEndDate,
    }),
    fundingStartDate: t.field({
      type: 'Date',
      nullable: true,
      resolve: (program) => program.fundingStartDate,
    }),
    fundingEndDate: t.field({
      type: 'Date',
      nullable: true,
      resolve: (program) => program.fundingEndDate,
    }),
    fundingCondition: t.field({
      type: FundingConditionEnum,
      nullable: true,
      resolve: (program) => program.fundingCondition,
    }),
    maxFundingAmount: t.exposeString('maxFundingAmount'),
    feePercentage: t.exposeInt('feePercentage'),
    customFeePercentage: t.exposeInt('customFeePercentage'),
    tierSettings: t.field({
      type: TierSettingsType,
      nullable: true,
      resolve: (program) => program.tierSettings,
    }),
    contractAddress: t.exposeString('contractAddress'),
    terms: t.exposeString('terms'),

    // Tier assignments for funding programs
    tierAssignments: t.field({
      type: [UserTierAssignmentType],
      resolve: async (program, _args, ctx) => {
        if (program.type !== 'funding') return [];

        const assignments = await ctx.db
          .select()
          .from(userTierAssignmentsTable)
          .where(eq(userTierAssignmentsTable.programId, program.id));

        return assignments;
      },
    }),
  }),
});

export const PaginatedProgramsType = builder
  .objectRef<{ data: DBProgram[]; count: number }>('PaginatedPrograms')
  .implement({
    fields: (t) => ({
      data: t.field({
        type: [ProgramType],
        resolve: (parent) => parent.data,
      }),
      count: t.field({
        type: 'Int',
        resolve: (parent) => parent.count,
      }),
    }),
  });

// User tier assignment for funding programs
export const UserTierAssignmentType = builder.objectRef<{
  id: string;
  programId: string;
  userId: string;
  tier: 'bronze' | 'silver' | 'gold' | 'platinum';
  maxInvestmentAmount: string;
  createdAt: Date;
}>('UserTierAssignment');

UserTierAssignmentType.implement({
  fields: (t) => ({
    id: t.exposeID('id'),
    programId: t.exposeString('programId'),
    userId: t.exposeString('userId'),
    tier: t.field({
      type: InvestmentTierEnum,
      resolve: (assignment) => assignment.tier,
    }),
    maxInvestmentAmount: t.exposeString('maxInvestmentAmount'),
    user: t.field({
      type: User,
      resolve: async (assignment, _args, ctx) =>
        getUserResolver({}, { id: assignment.userId }, ctx),
    }),
    program: t.field({
      type: ProgramType,
      resolve: async (assignment, _args, ctx) =>
        getProgramResolver({}, { id: assignment.programId }, ctx),
    }),
    createdAt: t.field({
      type: 'Date',
      resolve: (assignment) => assignment.createdAt,
    }),
  }),
});

export const AssignUserTierInput = builder.inputType('AssignUserTierInput', {
  fields: (t) => ({
    programId: t.id({ required: true }),
    userId: t.id({ required: true }),
    tier: t.field({ type: InvestmentTierEnum, required: true }),
    maxInvestmentAmount: t.string({ required: true }),
  }),
});

/* -------------------------------------------------------------------------- */
/*                                   Inputs                                   */
/* -------------------------------------------------------------------------- */

export const TierConfigInput = builder.inputType('TierConfigInput', {
  fields: (t) => ({
    enabled: t.boolean({ required: true }),
    maxAmount: t.string({ required: true }),
  }),
});

export const TierSettingsInput = builder.inputType('TierSettingsInput', {
  fields: (t) => ({
    bronze: t.field({ type: TierConfigInput, required: false }),
    silver: t.field({ type: TierConfigInput, required: false }),
    gold: t.field({ type: TierConfigInput, required: false }),
    platinum: t.field({ type: TierConfigInput, required: false }),
  }),
});

export const CreateProgramInput = builder.inputType('CreateProgramInput', {
  fields: (t) => ({
    name: t.string({ required: true }),
    summary: t.string(),
    description: t.string(),
    price: t.string({
      required: true,
      validate: {
        refine(value) {
          return new BigNumber(value).isPositive();
        },
      },
    }),
    currency: t.string(),
    deadline: t.string(),
    keywords: t.stringList(),
    links: t.field({ type: [LinkInput] }),
    network: t.string(),
    visibility: t.field({ type: ProgramVisibilityEnum }),
    image: t.field({ type: 'Upload' }),

    // New funding/investment fields
    type: t.field({ type: ProgramTypeEnum, required: false }),
    applicationStartDate: t.field({ type: 'Date', required: false }),
    applicationEndDate: t.field({ type: 'Date', required: false }),
    fundingStartDate: t.field({ type: 'Date', required: false }),
    fundingEndDate: t.field({ type: 'Date', required: false }),
    fundingCondition: t.field({ type: FundingConditionEnum, required: false }),
    maxFundingAmount: t.string({ required: false }),
    feePercentage: t.int({ required: false }),
    customFeePercentage: t.int({ required: false }),
    tierSettings: t.field({ type: TierSettingsInput, required: false }),
    contractAddress: t.string({ required: false }),
    terms: t.string({ required: false }),
    validatorIds: t.idList({ required: false }), // For funding programs
  }),
});

export const UpdateProgramInput = builder.inputType('UpdateProgramInput', {
  fields: (t) => ({
    id: t.id({ required: true }),
    name: t.string(),
    summary: t.string(),
    description: t.string(),
    price: t.string({
      validate: {
        refine(value) {
          return new BigNumber(value).isPositive();
        },
      },
    }),
    currency: t.string(),
    deadline: t.string(),
    keywords: t.stringList(),
    links: t.field({ type: [LinkInput] }),
    status: t.field({ type: ProgramStatusEnum }),
    visibility: t.field({ type: ProgramVisibilityEnum }),
    network: t.string(),
    image: t.field({ type: 'Upload' }),

    // New funding/investment fields
    type: t.field({ type: ProgramTypeEnum, required: false }),
    applicationStartDate: t.field({ type: 'Date', required: false }),
    applicationEndDate: t.field({ type: 'Date', required: false }),
    fundingStartDate: t.field({ type: 'Date', required: false }),
    fundingEndDate: t.field({ type: 'Date', required: false }),
    fundingCondition: t.field({ type: FundingConditionEnum, required: false }),
    maxFundingAmount: t.string({ required: false }),
    feePercentage: t.int({ required: false }),
    customFeePercentage: t.int({ required: false }),
    tierSettings: t.field({ type: TierSettingsInput, required: false }),
    contractAddress: t.string({ required: false }),
    terms: t.string({ required: false }),
  }),
});

/* -------------------------------------------------------------------------- */
/*                            Queries and mutations                           */
/* -------------------------------------------------------------------------- */
builder.queryFields((t) => ({
  programs: t.field({
    type: PaginatedProgramsType,
    args: {
      pagination: t.arg({ type: PaginationInput, required: false }),
    },
    resolve: getProgramsResolver,
  }),
  program: t.field({
    type: ProgramType,
    args: {
      id: t.arg.id({ required: true }),
    },
    resolve: getProgramResolver,
  }),
  keywords: t.field({
    type: [KeywordType],
    authScopes: { user: true },
    resolve: getProgramKeywordsResolver,
  }),
}));

builder.mutationFields((t) => ({
  createProgram: t.field({
    type: ProgramType,
    authScopes: { user: true },
    args: {
      input: t.arg({ type: CreateProgramInput, required: true }),
    },
    resolve: createProgramResolver,
  }),
  updateProgram: t.field({
    type: ProgramType,
    authScopes: (_, args) => ({
      programSponsor: { programId: args.input.id },
      admin: true,
    }),
    args: {
      input: t.arg({ type: UpdateProgramInput, required: true }),
    },
    resolve: updateProgramResolver,
  }),
  deleteProgram: t.field({
    type: 'Boolean',
    authScopes: (_, args) => ({
      programSponsor: { programId: args.id },
      admin: true,
    }),
    args: {
      id: t.arg.id({ required: true }),
    },
    resolve: deleteProgramResolver,
  }),
  acceptProgram: t.field({
    type: ProgramType,
    authScopes: { user: true },
    args: {
      id: t.arg.id({ required: true }),
    },
    resolve: acceptProgramResolver,
  }),
  rejectProgram: t.field({
    type: ProgramType,
    authScopes: { user: true },
    args: {
      id: t.arg.id({ required: true }),
      rejectionReason: t.arg.string({ required: false }),
    },
    resolve: rejectProgramResolver,
  }),
  submitProgram: t.field({
    type: ProgramType,
    authScopes: (_, args) => ({
      programSponsor: { programId: args.id },
      admin: true,
    }),
    args: {
      id: t.arg.id({ required: true }),
      educhainProgramId: t.arg.int({ required: true }),
      txHash: t.arg.string({ required: true }),
    },
    resolve: publishProgramResolver,
  }),
  inviteUserToProgram: t.field({
    type: ProgramType,
    authScopes: (_, args) => ({
      programSponsor: { programId: args.programId },
      admin: true,
    }),
    args: {
      programId: t.arg.id({ required: true }),
      userId: t.arg.id({ required: true }),
    },
    resolve: inviteUserToProgramResolver,
  }),
  assignValidatorToProgram: t.field({
    type: ProgramType,
    authScopes: (_, args) => ({
      programSponsor: { programId: args.programId },
      admin: true,
    }),
    args: {
      programId: t.arg.id({ required: true }),
      validatorId: t.arg.id({ required: true }),
    },
    resolve: assignValidatorToProgramResolver,
  }),
  removeValidatorFromProgram: t.field({
    type: ProgramType,
    authScopes: (_, args) => ({
      programSponsor: { programId: args.programId },
      admin: true,
    }),
    args: {
      programId: t.arg.id({ required: true }),
      validatorId: t.arg.id({ required: true }),
    },
    resolve: removeValidatorFromProgramResolver,
  }),
<<<<<<< HEAD
  assignUserTier: t.field({
    type: UserTierAssignmentType,
    authScopes: (_, args) => ({
      programSponsor: { programId: args.input.programId },
      admin: true,
    }),
    args: {
      input: t.arg({ type: AssignUserTierInput, required: true }),
    },
    resolve: async (_root, args, ctx) => {
      const { programId, userId, tier, maxInvestmentAmount } = args.input;

      // Check if program exists and is a funding program
      const [program] = await ctx.db
        .select()
        .from(programsTable)
        .where(eq(programsTable.id, programId));

      if (!program) {
        throw new Error('Program not found');
      }

      if (program.type !== 'funding') {
        throw new Error('Tier assignments are only available for funding programs');
      }

      // Check if user already has a tier assignment for this program
      const [existingAssignment] = await ctx.db
        .select()
        .from(userTierAssignmentsTable)
        .where(
          and(
            eq(userTierAssignmentsTable.programId, programId),
            eq(userTierAssignmentsTable.userId, userId),
          ),
        );

      if (existingAssignment) {
        // Update existing assignment
        const [updatedAssignment] = await ctx.db
          .update(userTierAssignmentsTable)
          .set({ tier, maxInvestmentAmount })
          .where(eq(userTierAssignmentsTable.id, existingAssignment.id))
          .returning();

        return updatedAssignment;
      }

      // Create new assignment
      const [newAssignment] = await ctx.db
        .insert(userTierAssignmentsTable)
        .values({ programId, userId, tier, maxInvestmentAmount })
        .returning();

      return newAssignment;
    },
  }),
  removeUserTier: t.field({
=======
  addProgramKeyword: t.field({
    type: KeywordType,
    authScopes: (_, args) => ({
      programSponsor: { programId: args.programId },
      admin: true,
    }),
    args: {
      programId: t.arg.id({ required: true }),
      keyword: t.arg.string({ required: true }),
    },
    resolve: addProgramKeywordResolver,
  }),
  removeProgramKeyword: t.field({
>>>>>>> 34f13872
    type: 'Boolean',
    authScopes: (_, args) => ({
      programSponsor: { programId: args.programId },
      admin: true,
    }),
    args: {
      programId: t.arg.id({ required: true }),
<<<<<<< HEAD
      userId: t.arg.id({ required: true }),
    },
    resolve: async (_root, args, ctx) => {
      await ctx.db
        .delete(userTierAssignmentsTable)
        .where(
          and(
            eq(userTierAssignmentsTable.programId, args.programId),
            eq(userTierAssignmentsTable.userId, args.userId),
          ),
        );

      return true;
    },
=======
      keyword: t.arg.string({ required: true }),
    },
    resolve: removeProgramKeywordResolver,
>>>>>>> 34f13872
  }),
}));<|MERGE_RESOLUTION|>--- conflicted
+++ resolved
@@ -512,7 +512,30 @@
     },
     resolve: removeValidatorFromProgramResolver,
   }),
-<<<<<<< HEAD
+  addProgramKeyword: t.field({
+    type: KeywordType,
+    authScopes: (_, args) => ({
+      programSponsor: { programId: args.programId },
+      admin: true,
+    }),
+    args: {
+      programId: t.arg.id({ required: true }),
+      keyword: t.arg.string({ required: true }),
+    },
+    resolve: addProgramKeywordResolver,
+  }),
+  removeProgramKeyword: t.field({
+    type: 'Boolean',
+    authScopes: (_, args) => ({
+      programSponsor: { programId: args.programId },
+      admin: true,
+    }),
+    args: {
+      programId: t.arg.id({ required: true }),
+      keyword: t.arg.string({ required: true }),
+    },
+    resolve: removeProgramKeywordResolver,
+  }),
   assignUserTier: t.field({
     type: UserTierAssignmentType,
     authScopes: (_, args) => ({
@@ -571,29 +594,13 @@
     },
   }),
   removeUserTier: t.field({
-=======
-  addProgramKeyword: t.field({
-    type: KeywordType,
+    type: 'Boolean',
     authScopes: (_, args) => ({
       programSponsor: { programId: args.programId },
       admin: true,
     }),
     args: {
       programId: t.arg.id({ required: true }),
-      keyword: t.arg.string({ required: true }),
-    },
-    resolve: addProgramKeywordResolver,
-  }),
-  removeProgramKeyword: t.field({
->>>>>>> 34f13872
-    type: 'Boolean',
-    authScopes: (_, args) => ({
-      programSponsor: { programId: args.programId },
-      admin: true,
-    }),
-    args: {
-      programId: t.arg.id({ required: true }),
-<<<<<<< HEAD
       userId: t.arg.id({ required: true }),
     },
     resolve: async (_root, args, ctx) => {
@@ -608,10 +615,5 @@
 
       return true;
     },
-=======
-      keyword: t.arg.string({ required: true }),
-    },
-    resolve: removeProgramKeywordResolver,
->>>>>>> 34f13872
   }),
 }));