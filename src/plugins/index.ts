import { schema as graphqlSchema } from '@/graphql/types';
import argon2Plugin from '@/plugins/argon2';
import authPlugin from '@/plugins/auth';
import dbPlugin from '@/plugins/db';
<<<<<<< HEAD
import educhainPlugin from '@/plugins/educhain';
=======
import fileManagerPlugin from '@/plugins/file-manager';
import mercuriusUpload from '@/plugins/gql-upload';
>>>>>>> f1103554
import corsPlugin from '@fastify/cors';
import jwtPlugin from '@fastify/jwt';
import type { FastifyInstance } from 'fastify';
import mercurius from 'mercurius';

const registerPlugins = (server: FastifyInstance) => {
  server
    .register(jwtPlugin, {
      secret: server.config.JWT_SECRET,
    })
    .ready((err) => {
      if (err) server.log.error(err);
      server.log.info('JWT plugin is ready');
    });

  void server.register(dbPlugin).ready((err) => {
    if (err) server.log.error(err);
    server.log.info('DB plugin is ready');
  });

  void server.register(educhainPlugin).ready((err) => {
    if (err) server.log.error(err);
    server.log.info('Educhain plugin is ready');
  });

  // TODO: narrow down the origin
  void server.register(corsPlugin, {
    origin: '*',
  });

  void server.register(mercuriusUpload);

  void server.register(fileManagerPlugin);

  void server
    .register(mercurius, {
      schema: graphqlSchema,
      context: (request, reply) => {
        return {
          request,
          reply,
          server,
          db: server.db,
          user: request.user,
        };
      },
      graphiql: false,
      subscription: {
        context: (_, request) => {
          return {
            request,
            server,
            db: server.db,
          };
        },
      },
      // TODO: Uncomment when we have a production environment
      // queryDepth: 5,
      // ...(server.config.NODE_ENV !== 'local' && {
      //   additionalRouteOptions: {
      //     onRequest: authMiddleware,
      //   },
      // }),
      // validationRules:
      //   server.config.NODE_ENV === 'local' ? undefined : [NoSchemaIntrospectionCustomRule],
    })
    .ready((err) => {
      if (err) server.log.error(err);
      server.log.info('GraphQL plugin is ready');
    });

  void server.register(authPlugin).ready((err) => {
    if (err) server.log.error(err);
    server.log.info('Auth plugin is ready');
  });

  void server.register(argon2Plugin).ready((err) => {
    if (err) server.log.error(err);
    server.log.info('Password plugin is ready');
  });
};

export default registerPlugins;<|MERGE_RESOLUTION|>--- conflicted
+++ resolved
@@ -2,12 +2,9 @@
 import argon2Plugin from '@/plugins/argon2';
 import authPlugin from '@/plugins/auth';
 import dbPlugin from '@/plugins/db';
-<<<<<<< HEAD
 import educhainPlugin from '@/plugins/educhain';
-=======
 import fileManagerPlugin from '@/plugins/file-manager';
 import mercuriusUpload from '@/plugins/gql-upload';
->>>>>>> f1103554
 import corsPlugin from '@fastify/cors';
 import jwtPlugin from '@fastify/jwt';
 import type { FastifyInstance } from 'fastify';
@@ -28,12 +25,6 @@
     server.log.info('DB plugin is ready');
   });
 
-  void server.register(educhainPlugin).ready((err) => {
-    if (err) server.log.error(err);
-    server.log.info('Educhain plugin is ready');
-  });
-
-  // TODO: narrow down the origin
   void server.register(corsPlugin, {
     origin: '*',
   });
@@ -88,6 +79,11 @@
     if (err) server.log.error(err);
     server.log.info('Password plugin is ready');
   });
+
+  void server.register(educhainPlugin).ready((err) => {
+    if (err) server.log.error(err);
+    server.log.info('Education plugin is ready');
+  });
 };
 
 export default registerPlugins;