type Application {
  applicant: User
  comments: [Comment!]
  content: String
  currentFunding: String
  fundingSuccessful: Boolean
  fundingTarget: String
  id: ID
  investmentTerms: JSON
  investments: [Investment!]
  links: [Link!]
  metadata: JSON
  milestones: [Milestone!]
  name: String
  price: String
  rejectionReason: String
  status: ApplicationStatus
  summary: String
  walletAddress: String
}

enum ApplicationStatus {
  accepted
  completed
  pending
  rejected
  submitted
}

input AssignUserTierInput {
  maxInvestmentAmount: String!
  programId: ID!
  tier: InvestmentTier!
  userId: ID!
}

type CarouselItem {
  displayOrder: Int
  id: ID
  isActive: Boolean
  itemId: String
  itemType: CarouselItemType
}

union CarouselItemData = Post | Program

enum CarouselItemType {
  post
  program
}

input CheckMilestoneInput {
  id: String!
  rejectionReason: String
  status: CheckMilestoneStatus!
}

enum CheckMilestoneStatus {
  completed
  rejected
}

type Comment {
  author: User
  commentableId: String
  commentableType: String
  content: String
  createdAt: DateTime
  id: ID
  parent: Comment
  replies: [Comment!]
}

enum CommentableTypeEnum {
  application
  milestone
  post
  program
}

input CreateApplicationInput {
  content: String!
  fundingTarget: String
  investmentTerms: JSON
  links: [LinkInput!]
  metadata: JSON
  milestones: [CreateMilestoneInput!]!
  name: String!
  price: String!
  programId: String!
  status: ApplicationStatus!
<<<<<<< HEAD
  summary: String
  walletAddress: String
=======
  summary: String!
>>>>>>> e1dffa0d
}

input CreateCarouselItemInput {
  isActive: Boolean!
  itemId: String!
  itemType: CarouselItemType!
}

input CreateCommentInput {
  commentableId: ID!
  commentableType: CommentableTypeEnum!
  content: String!
  parentId: ID
}

input CreateInvestmentInput {
  amount: String!
  projectId: ID!
  txHash: String
}

input CreateMilestoneInput {
  currency: String! = "ETH"
  deadline: Date!
  description: String!
  links: [LinkInput!]
  percentage: String!
  summary: String!
  title: String!
}

input CreatePostInput {
  content: String!
  image: Upload
  keywords: [ID!]
  summary: String!
  title: String!
}

input CreateProgramInput {
  applicationEndDate: Date
  applicationStartDate: Date
  contractAddress: String
  currency: String
<<<<<<< HEAD
  customFeePercentage: Int
  deadline: String
  description: String
  feePercentage: Int
  fundingCondition: FundingCondition
  fundingEndDate: Date
  fundingStartDate: Date
  image: Upload
  keywords: [String!]
=======
  deadline: String!
  description: String
  image: Upload!
  keywords: [String!]!
>>>>>>> e1dffa0d
  links: [LinkInput!]
  maxFundingAmount: String
  name: String!
  network: String!
  price: String!
  status: ProgramStatus = pending
  summary: String
  terms: String
  tierSettings: TierSettingsInput
  type: ProgramType
  validatorIds: [ID!]
  visibility: ProgramVisibility
}

"""
A date string, such as 2007-12-03, compliant with the `full-date` format outlined in section 5.6 of the RFC 3339 profile of the ISO 8601 standard for representation of dates and times using the Gregorian calendar.
"""
scalar Date

"""
A date-time string at UTC, such as 2007-12-03T10:15:30Z, compliant with the `date-time` format outlined in section 5.6 of the RFC 3339 profile of the ISO 8601 standard for representation of dates and times using the Gregorian calendar.
"""
scalar DateTime

type EnrichedCarouselItem {
  data: CarouselItemData
  displayOrder: Int
  id: ID
  isActive: Boolean
  itemId: String
  itemType: CarouselItemType
}

input FilterInput {
  field: String!
  value: String!
}

enum FundingCondition {
  open
  tier
}

type Investment {
  amount: String
  id: ID
  project: Application
  reclaimTxHash: String
  reclaimed: Boolean
  reclaimedAt: Date
  status: InvestmentStatus
  supporter: User
  tier: String
  txHash: String
}

enum InvestmentStatus {
  confirmed
  failed
  pending
  refunded
}

enum InvestmentTier {
  bronze
  gold
  platinum
  silver
}

"""
The `JSON` scalar type represents JSON values as specified by [ECMA-404](http://www.ecma-international.org/publications/files/ECMA-ST/ECMA-404.pdf).
"""
scalar JSON

type Keyword {
  id: ID
  name: String
}

type Link {
  title: String
  url: String
}

input LinkInput {
  title: String
  url: String
}

type Milestone {
  comments: [Comment!]
  currency: String
  deadline: Date
  description: String
  file: String
  id: ID
  links: [Link!]
  percentage: String
  price: String
  rejectionReason: String
  status: MilestoneStatus
  summary: String
  title: String
}

type MilestonePayout {
  amount: String
  createdAt: Date
  errorMessage: String
  id: ID
  investment: Investment
  milestone: Milestone
  percentage: String
  processedAt: Date
  status: PayoutStatus
  txHash: String
}

enum MilestoneStatus {
  completed
  draft
  pending
  rejected
  submitted
}

type Mutation {
  acceptApplication(id: ID!): Application
  acceptProgram(id: ID!): Program
  addProgramKeyword(keyword: String!, programId: ID!): Keyword
<<<<<<< HEAD
  assignUserTier(input: AssignUserTierInput!): UserTierAssignment
=======
  addUserKeyword(keyword: String!, userId: ID!): Keyword
>>>>>>> e1dffa0d
  assignValidatorToProgram(programId: ID!, validatorId: ID!): Program
  checkMilestone(input: CheckMilestoneInput!): Milestone
  createApplication(input: CreateApplicationInput!): Application
  createCarouselItem(input: CreateCarouselItemInput!): CarouselItem
  createComment(input: CreateCommentInput!): Comment
  createInvestment(input: CreateInvestmentInput!): Investment
  createPost(input: CreatePostInput!): Post
  createProgram(input: CreateProgramInput!): Program
  createUser(input: UserInput!): User
  deleteCarouselItem(id: ID!): CarouselItem
  deleteProgram(id: ID!): Boolean
  deleteUser(id: ID!): User
  incrementPostView(postId: ID!): Int
  inviteUserToProgram(programId: ID!, userId: ID!): Program
  login(email: String, loginType: String!, walletAddress: String!): String
  markAllNotificationsAsRead: Boolean
  markNotificationAsRead(id: ID!): Boolean
  processMilestonePayouts(input: ProcessPayoutsInput!): [MilestonePayout!]
  reclaimInvestment(input: ReclaimInvestmentInput!): Investment
  rejectApplication(id: ID!, rejectionReason: String): Application
  rejectProgram(id: ID!, rejectionReason: String): Program
  removeProgramKeyword(keyword: String!, programId: ID!): Boolean
<<<<<<< HEAD
  removeUserTier(programId: ID!, userId: ID!): Boolean
=======
  removeUserKeyword(keyword: String!, userId: ID!): Boolean
>>>>>>> e1dffa0d
  removeValidatorFromProgram(programId: ID!, validatorId: ID!): Program
  reorderCarouselItems(items: [ReorderCarouselItemInput!]!): [CarouselItem!]
  submitMilestone(input: SubmitMilestoneInput!): Milestone
  submitProgram(educhainProgramId: Int!, id: ID!, txHash: String!): Program
  updateApplication(input: UpdateApplicationInput!): Application
  updateCarouselItem(input: UpdateCarouselItemInput!): CarouselItem
  updateComment(input: UpdateCommentInput!): Comment
  updateMilestone(input: UpdateMilestoneInput!): Milestone
  updatePost(input: UpdatePostInput!): Post
  updateProfile(input: UserUpdateInput!): User
  updateProgram(input: UpdateProgramInput!): Program
  updateUser(input: UserUpdateInput!): User
}

type Notification {
  action: NotificationAction
  content: String
  entityId: ID
  id: ID
  metadata: JSON
  readAt: Date
  title: String
  type: NotificationType
}

enum NotificationAction {
  accepted
  broadcast
  completed
  created
  invited
  rejected
  submitted
}

enum NotificationType {
  application
  comment
  milestone
  program
  system
}

type PaginatedApplications {
  count: Int
  data: [Application!]
}

type PaginatedComments {
  count: Int
  data: [Comment!]
}

type PaginatedInvestments {
  count: Int
  data: [Investment!]
}

type PaginatedMilestonePayouts {
  count: Int
  data: [MilestonePayout!]
}

type PaginatedMilestones {
  count: Int
  data: [Milestone!]
}

type PaginatedPosts {
  count: Int
  data: [Post!]
}

type PaginatedPrograms {
  count: Int
  data: [Program!]
}

type PaginatedUsers {
  count: Int
  data: [User!]
}

input PaginationInput {
  filter: [FilterInput!]
  limit: Int
  offset: Int
  sort: SortEnum
}

enum PayoutStatus {
  completed
  failed
  pending
  processing
}

type Post {
  author: User
  comments: [Comment!]
  content: String
  createdAt: Date
  id: ID
  image: String
  keywords: [Keyword!]
  summary: String
  title: String
  viewCount: Int
}

input ProcessPayoutsInput {
  contractAddress: String!
  milestoneId: ID!
}

type Program {
  applicationEndDate: Date
  applicationStartDate: Date
  applications: [Application!]
  comments: [Comment!]
  contractAddress: String
  creator: User
  currency: String
  customFeePercentage: Int
  deadline: Date
  description: String
  educhainProgramId: Int
  feePercentage: Int
  fundingCondition: FundingCondition
  fundingEndDate: Date
  fundingStartDate: Date
  id: ID
  image: String
  invitedBuilders: [User!]
  keywords: [Keyword!]
  links: [Link!]
  maxFundingAmount: String
  name: String
  network: String
  price: String
  rejectionReason: String
  status: ProgramStatus
  summary: String
  terms: String
  tierAssignments: [UserTierAssignment!]
  tierSettings: TierSettings
  txHash: String
  type: ProgramType
  validators: [User!]
  visibility: ProgramVisibility
}

type ProgramStatsByStatus {
  completed: Int
  confirmed: Int
  notConfirmed: Int
  paymentRequired: Int
  published: Int
  refund: Int
}

enum ProgramStatus {
  cancelled
  closed
  completed
  payment_required
  pending
  published
  rejected
}

enum ProgramType {
  funding
  regular
}

enum ProgramVisibility {
  private
  public
  restricted
}

type Query {
  application(id: ID!): Application
  applications(pagination: PaginationInput): PaginatedApplications
  carouselItems: [EnrichedCarouselItem!]
  comment(id: ID!): Comment
  comments(pagination: PaginationInput, topLevelOnly: Boolean = false): PaginatedComments
  commentsByCommentable(commentableId: ID!, commentableType: CommentableTypeEnum!): [Comment!]
  countNotifications: Int
  investment(id: ID!): Investment
  investments(pagination: PaginationInput, projectId: ID, supporterId: ID): PaginatedInvestments
  keywords: [Keyword!]
  milestone(id: ID!): Milestone
  milestonePayout(id: ID!): MilestonePayout
  milestonePayouts(investmentId: ID, milestoneId: ID, pagination: PaginationInput, status: PayoutStatus): PaginatedMilestonePayouts
  milestones(applicationId: ID!, pagination: PaginationInput): PaginatedMilestones
  notifications: [Notification!]
  post(id: ID!): Post
  posts(pagination: PaginationInput): PaginatedPosts
  profile: User
  program(id: ID!): Program
  programs(pagination: PaginationInput): PaginatedPrograms
  user(id: ID!): User
  users(pagination: PaginationInput): PaginatedUsers
}

input ReclaimInvestmentInput {
  investmentId: ID!
  txHash: String!
}

input ReorderCarouselItemInput {
  displayOrder: Int!
  id: String!
}

enum SortEnum {
  asc
  desc
}

input SubmitMilestoneInput {
  description: String
  file: Upload
  id: String!
  links: [LinkInput!]
  status: SubmitMilestoneStatus!
}

enum SubmitMilestoneStatus {
  draft
  submitted
}

type Subscription {
  countNotifications: Int
  notifications: [Notification!]
}

type TierConfig {
  enabled: Boolean
  maxAmount: String
}

input TierConfigInput {
  enabled: Boolean!
  maxAmount: String!
}

type TierSettings {
  bronze: TierConfig
  gold: TierConfig
  platinum: TierConfig
  silver: TierConfig
}

input TierSettingsInput {
  bronze: TierConfigInput
  gold: TierConfigInput
  platinum: TierConfigInput
  silver: TierConfigInput
}

input UpdateApplicationInput {
  content: String
  fundingSuccessful: Boolean
  fundingTarget: String
  id: String!
  investmentTerms: JSON
  links: [LinkInput!]
  metadata: JSON
  name: String
  status: ApplicationStatus
  summary: String
  walletAddress: String
}

input UpdateCarouselItemInput {
  displayOrder: Int
  id: String!
  isActive: Boolean
  itemId: String
  itemType: CarouselItemType
}

input UpdateCommentInput {
  content: String
  id: ID!
}

input UpdateMilestoneInput {
  currency: String
  deadline: Date
  description: String
  id: String!
  links: [LinkInput!]
  percentage: String
  status: MilestoneStatus
  summary: String
  title: String
}

input UpdatePostInput {
  content: String
  id: ID!
  image: Upload
  keywords: [ID!]
  summary: String
  title: String
}

input UpdateProgramInput {
  applicationEndDate: Date
  applicationStartDate: Date
  contractAddress: String
  currency: String
  customFeePercentage: Int
  deadline: String
  description: String
  feePercentage: Int
  fundingCondition: FundingCondition
  fundingEndDate: Date
  fundingStartDate: Date
  id: ID!
  image: Upload
  keywords: [String!]
  links: [LinkInput!]
  maxFundingAmount: String
  name: String
  network: String
  price: String
  status: ProgramStatus
  summary: String
  terms: String
  tierSettings: TierSettingsInput
  type: ProgramType
  visibility: ProgramVisibility
}

scalar Upload

type User {
  about: String
  avatar: Upload
  email: String
  firstName: String
  id: ID
  image: String
  keywords: [Keyword!]
  lastName: String
  links: [Link!]
  loginType: String
  organizationName: String
  programStatistics: UserProgramStatistics
  role: UserRole
  summary: String
  walletAddress: String
}

input UserInput {
  about: String
  email: String!
  firstName: String
  image: Upload
  keywords: [String!]
  lastName: String
  links: [LinkInput!]
  loginType: String
  organizationName: String
  password: String!
  summary: String
  walletAddress: String
}

type UserProgramStatistics {
  asBuilder: ProgramStatsByStatus
  asSponsor: ProgramStatsByStatus
  asValidator: ProgramStatsByStatus
}

enum UserRole {
  admin
  superadmin
  user
}

type UserTierAssignment {
  createdAt: Date
  id: ID
  maxInvestmentAmount: String
  program: Program
  programId: String
  tier: InvestmentTier
  user: User
  userId: String
}

input UserUpdateInput {
  about: String
  email: String
  firstName: String
  id: ID!
  image: Upload
  keywords: [String!]
  lastName: String
  links: [LinkInput!]
  loginType: String
  organizationName: String
  summary: String
  walletAddress: String
}<|MERGE_RESOLUTION|>--- conflicted
+++ resolved
@@ -2,12 +2,7 @@
   applicant: User
   comments: [Comment!]
   content: String
-  currentFunding: String
-  fundingSuccessful: Boolean
-  fundingTarget: String
-  id: ID
-  investmentTerms: JSON
-  investments: [Investment!]
+  id: ID
   links: [Link!]
   metadata: JSON
   milestones: [Milestone!]
@@ -16,7 +11,6 @@
   rejectionReason: String
   status: ApplicationStatus
   summary: String
-  walletAddress: String
 }
 
 enum ApplicationStatus {
@@ -27,13 +21,6 @@
   submitted
 }
 
-input AssignUserTierInput {
-  maxInvestmentAmount: String!
-  programId: ID!
-  tier: InvestmentTier!
-  userId: ID!
-}
-
 type CarouselItem {
   displayOrder: Int
   id: ID
@@ -80,8 +67,6 @@
 
 input CreateApplicationInput {
   content: String!
-  fundingTarget: String
-  investmentTerms: JSON
   links: [LinkInput!]
   metadata: JSON
   milestones: [CreateMilestoneInput!]!
@@ -89,12 +74,7 @@
   price: String!
   programId: String!
   status: ApplicationStatus!
-<<<<<<< HEAD
-  summary: String
-  walletAddress: String
-=======
   summary: String!
->>>>>>> e1dffa0d
 }
 
 input CreateCarouselItemInput {
@@ -108,12 +88,6 @@
   commentableType: CommentableTypeEnum!
   content: String!
   parentId: ID
-}
-
-input CreateInvestmentInput {
-  amount: String!
-  projectId: ID!
-  txHash: String
 }
 
 input CreateMilestoneInput {
@@ -135,37 +109,17 @@
 }
 
 input CreateProgramInput {
-  applicationEndDate: Date
-  applicationStartDate: Date
-  contractAddress: String
   currency: String
-<<<<<<< HEAD
-  customFeePercentage: Int
-  deadline: String
-  description: String
-  feePercentage: Int
-  fundingCondition: FundingCondition
-  fundingEndDate: Date
-  fundingStartDate: Date
-  image: Upload
-  keywords: [String!]
-=======
   deadline: String!
   description: String
   image: Upload!
   keywords: [String!]!
->>>>>>> e1dffa0d
-  links: [LinkInput!]
-  maxFundingAmount: String
+  links: [LinkInput!]
   name: String!
   network: String!
   price: String!
   status: ProgramStatus = pending
   summary: String
-  terms: String
-  tierSettings: TierSettingsInput
-  type: ProgramType
-  validatorIds: [ID!]
   visibility: ProgramVisibility
 }
 
@@ -191,38 +145,6 @@
 input FilterInput {
   field: String!
   value: String!
-}
-
-enum FundingCondition {
-  open
-  tier
-}
-
-type Investment {
-  amount: String
-  id: ID
-  project: Application
-  reclaimTxHash: String
-  reclaimed: Boolean
-  reclaimedAt: Date
-  status: InvestmentStatus
-  supporter: User
-  tier: String
-  txHash: String
-}
-
-enum InvestmentStatus {
-  confirmed
-  failed
-  pending
-  refunded
-}
-
-enum InvestmentTier {
-  bronze
-  gold
-  platinum
-  silver
 }
 
 """
@@ -261,19 +183,6 @@
   title: String
 }
 
-type MilestonePayout {
-  amount: String
-  createdAt: Date
-  errorMessage: String
-  id: ID
-  investment: Investment
-  milestone: Milestone
-  percentage: String
-  processedAt: Date
-  status: PayoutStatus
-  txHash: String
-}
-
 enum MilestoneStatus {
   completed
   draft
@@ -286,17 +195,12 @@
   acceptApplication(id: ID!): Application
   acceptProgram(id: ID!): Program
   addProgramKeyword(keyword: String!, programId: ID!): Keyword
-<<<<<<< HEAD
-  assignUserTier(input: AssignUserTierInput!): UserTierAssignment
-=======
   addUserKeyword(keyword: String!, userId: ID!): Keyword
->>>>>>> e1dffa0d
   assignValidatorToProgram(programId: ID!, validatorId: ID!): Program
   checkMilestone(input: CheckMilestoneInput!): Milestone
   createApplication(input: CreateApplicationInput!): Application
   createCarouselItem(input: CreateCarouselItemInput!): CarouselItem
   createComment(input: CreateCommentInput!): Comment
-  createInvestment(input: CreateInvestmentInput!): Investment
   createPost(input: CreatePostInput!): Post
   createProgram(input: CreateProgramInput!): Program
   createUser(input: UserInput!): User
@@ -308,16 +212,10 @@
   login(email: String, loginType: String!, walletAddress: String!): String
   markAllNotificationsAsRead: Boolean
   markNotificationAsRead(id: ID!): Boolean
-  processMilestonePayouts(input: ProcessPayoutsInput!): [MilestonePayout!]
-  reclaimInvestment(input: ReclaimInvestmentInput!): Investment
   rejectApplication(id: ID!, rejectionReason: String): Application
   rejectProgram(id: ID!, rejectionReason: String): Program
   removeProgramKeyword(keyword: String!, programId: ID!): Boolean
-<<<<<<< HEAD
-  removeUserTier(programId: ID!, userId: ID!): Boolean
-=======
   removeUserKeyword(keyword: String!, userId: ID!): Boolean
->>>>>>> e1dffa0d
   removeValidatorFromProgram(programId: ID!, validatorId: ID!): Program
   reorderCarouselItems(items: [ReorderCarouselItemInput!]!): [CarouselItem!]
   submitMilestone(input: SubmitMilestoneInput!): Milestone
@@ -371,16 +269,6 @@
   data: [Comment!]
 }
 
-type PaginatedInvestments {
-  count: Int
-  data: [Investment!]
-}
-
-type PaginatedMilestonePayouts {
-  count: Int
-  data: [MilestonePayout!]
-}
-
 type PaginatedMilestones {
   count: Int
   data: [Milestone!]
@@ -408,13 +296,6 @@
   sort: SortEnum
 }
 
-enum PayoutStatus {
-  completed
-  failed
-  pending
-  processing
-}
-
 type Post {
   author: User
   comments: [Comment!]
@@ -428,44 +309,26 @@
   viewCount: Int
 }
 
-input ProcessPayoutsInput {
-  contractAddress: String!
-  milestoneId: ID!
-}
-
 type Program {
-  applicationEndDate: Date
-  applicationStartDate: Date
   applications: [Application!]
   comments: [Comment!]
-  contractAddress: String
   creator: User
   currency: String
-  customFeePercentage: Int
   deadline: Date
   description: String
   educhainProgramId: Int
-  feePercentage: Int
-  fundingCondition: FundingCondition
-  fundingEndDate: Date
-  fundingStartDate: Date
   id: ID
   image: String
   invitedBuilders: [User!]
   keywords: [Keyword!]
   links: [Link!]
-  maxFundingAmount: String
   name: String
   network: String
   price: String
   rejectionReason: String
   status: ProgramStatus
   summary: String
-  terms: String
-  tierAssignments: [UserTierAssignment!]
-  tierSettings: TierSettings
   txHash: String
-  type: ProgramType
   validators: [User!]
   visibility: ProgramVisibility
 }
@@ -489,11 +352,6 @@
   rejected
 }
 
-enum ProgramType {
-  funding
-  regular
-}
-
 enum ProgramVisibility {
   private
   public
@@ -508,12 +366,8 @@
   comments(pagination: PaginationInput, topLevelOnly: Boolean = false): PaginatedComments
   commentsByCommentable(commentableId: ID!, commentableType: CommentableTypeEnum!): [Comment!]
   countNotifications: Int
-  investment(id: ID!): Investment
-  investments(pagination: PaginationInput, projectId: ID, supporterId: ID): PaginatedInvestments
   keywords: [Keyword!]
   milestone(id: ID!): Milestone
-  milestonePayout(id: ID!): MilestonePayout
-  milestonePayouts(investmentId: ID, milestoneId: ID, pagination: PaginationInput, status: PayoutStatus): PaginatedMilestonePayouts
   milestones(applicationId: ID!, pagination: PaginationInput): PaginatedMilestones
   notifications: [Notification!]
   post(id: ID!): Post
@@ -525,11 +379,6 @@
   users(pagination: PaginationInput): PaginatedUsers
 }
 
-input ReclaimInvestmentInput {
-  investmentId: ID!
-  txHash: String!
-}
-
 input ReorderCarouselItemInput {
   displayOrder: Int!
   id: String!
@@ -558,42 +407,14 @@
   notifications: [Notification!]
 }
 
-type TierConfig {
-  enabled: Boolean
-  maxAmount: String
-}
-
-input TierConfigInput {
-  enabled: Boolean!
-  maxAmount: String!
-}
-
-type TierSettings {
-  bronze: TierConfig
-  gold: TierConfig
-  platinum: TierConfig
-  silver: TierConfig
-}
-
-input TierSettingsInput {
-  bronze: TierConfigInput
-  gold: TierConfigInput
-  platinum: TierConfigInput
-  silver: TierConfigInput
-}
-
 input UpdateApplicationInput {
   content: String
-  fundingSuccessful: Boolean
-  fundingTarget: String
   id: String!
-  investmentTerms: JSON
   links: [LinkInput!]
   metadata: JSON
   name: String
   status: ApplicationStatus
   summary: String
-  walletAddress: String
 }
 
 input UpdateCarouselItemInput {
@@ -631,30 +452,18 @@
 }
 
 input UpdateProgramInput {
-  applicationEndDate: Date
-  applicationStartDate: Date
-  contractAddress: String
   currency: String
-  customFeePercentage: Int
   deadline: String
   description: String
-  feePercentage: Int
-  fundingCondition: FundingCondition
-  fundingEndDate: Date
-  fundingStartDate: Date
   id: ID!
   image: Upload
   keywords: [String!]
   links: [LinkInput!]
-  maxFundingAmount: String
   name: String
   network: String
   price: String
   status: ProgramStatus
   summary: String
-  terms: String
-  tierSettings: TierSettingsInput
-  type: ProgramType
   visibility: ProgramVisibility
 }
 
@@ -705,17 +514,6 @@
   user
 }
 
-type UserTierAssignment {
-  createdAt: Date
-  id: ID
-  maxInvestmentAmount: String
-  program: Program
-  programId: String
-  tier: InvestmentTier
-  user: User
-  userId: String
-}
-
 input UserUpdateInput {
   about: String
   email: String
